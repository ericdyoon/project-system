﻿// Licensed to the .NET Foundation under one or more agreements. The .NET Foundation licenses this file to you under the MIT license. See the LICENSE.md file in the project root for more information.

using System;
using System.Collections.Generic;
using Microsoft.VisualStudio.Imaging.Interop;
using Microsoft.VisualStudio.ProjectSystem.VS.Tree.Dependencies;
using Microsoft.VisualStudio.ProjectSystem.Tree.Dependencies.Models;
using Moq;

namespace Microsoft.VisualStudio.ProjectSystem
{
    internal static class IMockDependenciesViewModelFactory
    {
        public static IDependenciesViewModelFactory Implement(
            ImageMoniker? getDependenciesRootIcon = null,
            IEnumerable<IDependencyModel>? createRootViewModel = null,
            IEnumerable<IDependencyModel>? createTargetViewModel = null,
            MockBehavior mockBehavior = MockBehavior.Strict)
        {
            var mock = new Mock<IDependenciesViewModelFactory>(mockBehavior);

            if (getDependenciesRootIcon.HasValue)
            {
                mock.Setup(x => x.GetDependenciesRootIcon(It.IsAny<DiagnosticLevel>())).Returns(getDependenciesRootIcon.Value);
            }

            if (createRootViewModel != null)
            {
                foreach (var d in createRootViewModel)
                {
                    mock.Setup(x => x.CreateGroupNodeViewModel(
                            It.Is<string>(t => string.Equals(t, d.ProviderType, StringComparison.OrdinalIgnoreCase)),
                            DiagnosticLevel.None))
                        .Returns(d.ToViewModel(DiagnosticLevel.None));
                    mock.Setup(x => x.CreateGroupNodeViewModel(
                            It.Is<string>(t => string.Equals(t, d.ProviderType, StringComparison.OrdinalIgnoreCase)),
                            DiagnosticLevel.Warning))
                        .Returns(d.ToViewModel(DiagnosticLevel.Warning));
                    mock.Setup(x => x.CreateGroupNodeViewModel(
                            It.Is<string>(t => string.Equals(t, d.ProviderType, StringComparison.OrdinalIgnoreCase)),
                            DiagnosticLevel.Error))
                        .Returns(d.ToViewModel(DiagnosticLevel.Error));
                }
            }

            if (createTargetViewModel != null)
            {
                foreach (var d in createTargetViewModel)
                {
                    mock.Setup(x => x.CreateTargetViewModel(
<<<<<<< HEAD
                            It.Is<ITargetFramework>(t => string.Equals(t.FullName, d.Caption, StringComparison.OrdinalIgnoreCase)),
                            DiagnosticLevel.None))
                        .Returns(d.ToViewModel(DiagnosticLevel.None));
                    mock.Setup(x => x.CreateTargetViewModel(
                            It.Is<ITargetFramework>(t => string.Equals(t.FullName, d.Caption, StringComparison.OrdinalIgnoreCase)),
                            DiagnosticLevel.Warning))
                        .Returns(d.ToViewModel(DiagnosticLevel.Warning));
                    mock.Setup(x => x.CreateTargetViewModel(
                            It.Is<ITargetFramework>(t => string.Equals(t.FullName, d.Caption, StringComparison.OrdinalIgnoreCase)),
=======
                            It.Is<TargetFramework>(t => string.Equals(t.FullName, d.Caption, StringComparison.OrdinalIgnoreCase)),
                            DiagnosticLevel.None))
                        .Returns(d.ToViewModel(DiagnosticLevel.None));
                    mock.Setup(x => x.CreateTargetViewModel(
                            It.Is<TargetFramework>(t => string.Equals(t.FullName, d.Caption, StringComparison.OrdinalIgnoreCase)),
                            DiagnosticLevel.Warning))
                        .Returns(d.ToViewModel(DiagnosticLevel.Warning));
                    mock.Setup(x => x.CreateTargetViewModel(
                            It.Is<TargetFramework>(t => string.Equals(t.FullName, d.Caption, StringComparison.OrdinalIgnoreCase)),
>>>>>>> 36b64d14
                            DiagnosticLevel.Error))
                        .Returns(d.ToViewModel(DiagnosticLevel.Error));
                }
            }

            return mock.Object;
        }
    }
}<|MERGE_RESOLUTION|>--- conflicted
+++ resolved
@@ -48,17 +48,6 @@
                 foreach (var d in createTargetViewModel)
                 {
                     mock.Setup(x => x.CreateTargetViewModel(
-<<<<<<< HEAD
-                            It.Is<ITargetFramework>(t => string.Equals(t.FullName, d.Caption, StringComparison.OrdinalIgnoreCase)),
-                            DiagnosticLevel.None))
-                        .Returns(d.ToViewModel(DiagnosticLevel.None));
-                    mock.Setup(x => x.CreateTargetViewModel(
-                            It.Is<ITargetFramework>(t => string.Equals(t.FullName, d.Caption, StringComparison.OrdinalIgnoreCase)),
-                            DiagnosticLevel.Warning))
-                        .Returns(d.ToViewModel(DiagnosticLevel.Warning));
-                    mock.Setup(x => x.CreateTargetViewModel(
-                            It.Is<ITargetFramework>(t => string.Equals(t.FullName, d.Caption, StringComparison.OrdinalIgnoreCase)),
-=======
                             It.Is<TargetFramework>(t => string.Equals(t.FullName, d.Caption, StringComparison.OrdinalIgnoreCase)),
                             DiagnosticLevel.None))
                         .Returns(d.ToViewModel(DiagnosticLevel.None));
@@ -68,7 +57,6 @@
                         .Returns(d.ToViewModel(DiagnosticLevel.Warning));
                     mock.Setup(x => x.CreateTargetViewModel(
                             It.Is<TargetFramework>(t => string.Equals(t.FullName, d.Caption, StringComparison.OrdinalIgnoreCase)),
->>>>>>> 36b64d14
                             DiagnosticLevel.Error))
                         .Returns(d.ToViewModel(DiagnosticLevel.Error));
                 }
