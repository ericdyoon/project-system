--- conflicted
+++ resolved
@@ -62,11 +62,7 @@
     <VsWebSiteInteropVersion>8.0.0-alpha</VsWebSiteInteropVersion>
     
     <!-- CPS -->
-<<<<<<< HEAD
     <MicrosoftVisualStudioProjectSystemSDKVersion>15.6.98-pre</MicrosoftVisualStudioProjectSystemSDKVersion>
-=======
-    <MicrosoftVisualStudioProjectSystemSDKVersion>15.6.57-pre</MicrosoftVisualStudioProjectSystemSDKVersion>
->>>>>>> d9ecd0f4
     
     <!-- Roslyn -->
     <MicrosoftVisualStudioLanguageServicesVersion>2.6.0-beta1-62113-02</MicrosoftVisualStudioLanguageServicesVersion>
@@ -79,11 +75,7 @@
     <NuGetVisualStudioVersion>4.3.0</NuGetVisualStudioVersion>
     
     <!-- Msbuild -->
-<<<<<<< HEAD
     <MicrosoftBuildVersion>15.6.0-preview-000010-1174357</MicrosoftBuildVersion>
-=======
-    <MicrosoftBuildVersion>15.5.0-preview-000153-1054696</MicrosoftBuildVersion>
->>>>>>> d9ecd0f4
     
     <!-- Libs -->
     <NewtonsoftJsonVersion>9.0.1</NewtonsoftJsonVersion>
