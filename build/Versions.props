--- conflicted
+++ resolved
@@ -4,17 +4,6 @@
     <VersionBase Condition="'$(UseVisualStudioVersion)' != 'true'">2.9.0</VersionBase>
     <PreReleaseVersionLabel>beta2</PreReleaseVersionLabel>
 
-<<<<<<< HEAD
-    <!-- 
-      15.8 specific workaround for a change to BUILD_BUILDNUMBER format that added two more digits. 
-      Any subsequent versions must have the same amount of digits to be considered higher.
-      Updates the version 20180102.03 to 20180102.0003 OR 20180102.3 to 20180102.0003
-    -->
-    <BUILD_BUILDNUMBER Condition="$(BUILD_BUILDNUMBER.Length) == 11">$(BUILD_BUILDNUMBER.Insert(9, '00'))</BUILD_BUILDNUMBER>
-    <BUILD_BUILDNUMBER Condition="$(BUILD_BUILDNUMBER.Length) == 10">$(BUILD_BUILDNUMBER.Insert(9, '000'))</BUILD_BUILDNUMBER>
-
-=======
->>>>>>> 4c616139
     <!-- Opt-in repo features -->
     <UsingToolVSSDK>true</UsingToolVSSDK>
     <UsingToolIbcOptimization>true</UsingToolIbcOptimization>
