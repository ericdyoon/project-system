--- conflicted
+++ resolved
@@ -40,25 +40,5 @@
 
             return mock.Object;
         }
-<<<<<<< HEAD
-
-        public static IProjectXmlAccessor WithItems(string itemType, string metadataName, ICollection<(string name, string metadataValue)> items)
-        {
-            var mock = new Mock<IProjectXmlAccessor>();
-
-            mock.Setup(m => m.GetItems(
-                It.IsAny<ConfiguredProject>(),
-                It.Is<string>((t) => string.Equals(t, itemType)),
-                It.Is<string>((t) => string.Equals(t, metadataName))))
-                .Returns<ConfiguredProject, string, string>((configuredProject, innerItemType, innerMetadataName) =>
-                {
-                    return Task.FromResult(items);
-                });
-
-            return mock.Object;
-        }
-
-=======
->>>>>>> 47e94e9c
     }
 }