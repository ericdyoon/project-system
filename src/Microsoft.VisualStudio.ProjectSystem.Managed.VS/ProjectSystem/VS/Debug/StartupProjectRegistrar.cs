--- conflicted
+++ resolved
@@ -59,13 +59,8 @@
         }
 
         [ProjectAutoLoad(startAfter: ProjectLoadCheckpoint.ProjectFactoryCompleted)]
-<<<<<<< HEAD
         [AppliesTo(ProjectCapability.DotNet)]
-        internal Task Load()
-=======
-        [AppliesTo(ProjectCapability.CSharpOrVisualBasicOrFSharp)]
         public Task InitializeAsync()
->>>>>>> 5d9e844b
         {
             return InitializeAsync(CancellationToken.None);
         }
