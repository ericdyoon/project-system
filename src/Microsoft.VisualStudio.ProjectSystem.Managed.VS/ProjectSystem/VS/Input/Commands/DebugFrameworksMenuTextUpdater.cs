﻿// Copyright (c) Microsoft.  All Rights Reserved.  Licensed under the Apache License, Version 2.0.  See License.txt in the project root for license information.

using System;
using System.Collections.Generic;
using System.Collections.Immutable;
using System.ComponentModel.Composition;
using System.ComponentModel.Design;
using System.Linq;
using Microsoft.VisualStudio.Input;
using Microsoft.VisualStudio.ProjectSystem.Debug;
using Microsoft.VisualStudio.Shell;

using Task = System.Threading.Tasks.Task;

namespace Microsoft.VisualStudio.ProjectSystem.VS.Input.Commands
{
    /// <summary>
    /// Updates the text of the Frameworks menu to include the current active framework. Instead of just saying
    /// Frameworks it will say Frameworks (netcoreapp1.0).
    /// </summary>
    [Export(typeof(DebugFrameworkPropertyMenuTextUpdater))]
    internal class DebugFrameworkPropertyMenuTextUpdater : OleMenuCommand
    {
        [ImportingConstructor]
        public DebugFrameworkPropertyMenuTextUpdater(IStartupProjectHelper startupProjectHelper)
                : base(ExecHandler, delegate
                { }, QueryStatusHandler,
                      new CommandID(new Guid(CommandGroup.ManagedProjectSystem), ManagedProjectSystemCommandId.DebugTargetMenuDebugFrameworkMenu))
        {
            StartupProjectHelper = startupProjectHelper;
        }

        private IStartupProjectHelper StartupProjectHelper { get; }

        /// <summary>
        /// Exec handler called when one of the menu items is selected. Does some
        /// basic validation before calling the commands QueryStatusCommand to update
        /// its state
        /// </summary>
        public static void ExecHandler(object sender, EventArgs e)
        {
            return;
        }


        /// <summary>
        /// QueryStatus handler called to update the status of the menu items. Does some
        /// basic validation before calling the commands QueryStatusCommand to update
        /// its state
        /// </summary>
        public static void QueryStatusHandler(object sender, EventArgs e)
        {
            if (!(sender is DebugFrameworkPropertyMenuTextUpdater command))
            {
                return;
            }

            command.QueryStatus();
        }

        public void QueryStatus()
        {
            ImmutableArray<IActiveDebugFrameworkServices> activeDebugFrameworks = StartupProjectHelper.GetExportFromDotNetStartupProjects<IActiveDebugFrameworkServices>(ProjectCapability.LaunchProfiles);
            if (activeDebugFrameworks.Length > 0)
            {
                string activeFramework = null;
                List<string> frameworks = null;
                ExecuteSynchronously(async () =>
                {
<<<<<<< HEAD
                    List<string> first = null;

                    foreach (IActiveDebugFrameworkServices activeDebugFramework in activeDebugFrameworks)
                    {
                        frameworks = await activeDebugFramework.GetProjectFrameworksAsync().ConfigureAwait(false);

                        if (first == null)
                        {
                            first = frameworks;
                        }
                        else
                        {
                            if (!first.SequenceEqual(frameworks))
                            {
                                frameworks = null;
                                break;
                            }
                        }
                    }

                    if (frameworks != null && frameworks.Count > 1)
                    {
                    // Only get this if we will need it down below
                    activeFramework = await activeDebugFrameworks[0].GetActiveDebuggingFrameworkPropertyAsync().ConfigureAwait(false);
=======
                    frameworks = await activeDebugFramework.GetProjectFrameworksAsync();
                    if (frameworks != null && frameworks.Count > 1)
                    {
                        // Only get this if we will need it down below
                        activeFramework = await activeDebugFramework.GetActiveDebuggingFrameworkPropertyAsync();
>>>>>>> 221fc7fc
                    }
                });

                if (frameworks != null && frameworks.Count > 1)
                {
                    // If no active framework or the current active property doesn't match any of the frameworks, then
                    // set it to the first one.
                    if (!string.IsNullOrEmpty(activeFramework) && frameworks.Contains(activeFramework))
                    {
                        Text = string.Format(VSResources.DebugFrameworkMenuText, activeFramework);
                    }
                    else
                    {
                        Text = string.Format(VSResources.DebugFrameworkMenuText, frameworks[0]);
                    }

                    Visible = true;
                    Enabled = true;
                }
            }
        }

        /// <summary>
        /// For unit testing to wrap the JTF.Run call.
        /// </summary>
        protected virtual void ExecuteSynchronously(Func<Task> asyncFunction)
        {
#pragma warning disable VSTHRD102 // Only wrapped for test purposes
            ThreadHelper.JoinableTaskFactory.Run(asyncFunction);
#pragma warning restore VSTHRD102
        }
    }
}<|MERGE_RESOLUTION|>--- conflicted
+++ resolved
@@ -67,12 +67,11 @@
                 List<string> frameworks = null;
                 ExecuteSynchronously(async () =>
                 {
-<<<<<<< HEAD
                     List<string> first = null;
 
                     foreach (IActiveDebugFrameworkServices activeDebugFramework in activeDebugFrameworks)
                     {
-                        frameworks = await activeDebugFramework.GetProjectFrameworksAsync().ConfigureAwait(false);
+                        frameworks = await activeDebugFramework.GetProjectFrameworksAsync();
 
                         if (first == null)
                         {
@@ -90,15 +89,8 @@
 
                     if (frameworks != null && frameworks.Count > 1)
                     {
-                    // Only get this if we will need it down below
-                    activeFramework = await activeDebugFrameworks[0].GetActiveDebuggingFrameworkPropertyAsync().ConfigureAwait(false);
-=======
-                    frameworks = await activeDebugFramework.GetProjectFrameworksAsync();
-                    if (frameworks != null && frameworks.Count > 1)
-                    {
                         // Only get this if we will need it down below
-                        activeFramework = await activeDebugFramework.GetActiveDebuggingFrameworkPropertyAsync();
->>>>>>> 221fc7fc
+                        activeFramework = await activeDebugFrameworks[0].GetActiveDebuggingFrameworkPropertyAsync();
                     }
                 });
 
