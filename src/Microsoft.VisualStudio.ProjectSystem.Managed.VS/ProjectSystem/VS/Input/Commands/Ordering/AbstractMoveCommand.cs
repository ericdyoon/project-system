--- conflicted
+++ resolved
@@ -85,11 +85,6 @@
                 throw new ArgumentNullException(nameof(serviceProvider));
             }
 
-<<<<<<< HEAD
-=======
-            var shell = serviceProvider.GetService(typeof(SVsUIShell)) as IVsUIShell;
->>>>>>> 11bd4264
-
             if (!(serviceProvider.GetService(typeof(SVsUIShell)) is IVsUIShell shell))
             {
                 throw new InvalidOperationException();
