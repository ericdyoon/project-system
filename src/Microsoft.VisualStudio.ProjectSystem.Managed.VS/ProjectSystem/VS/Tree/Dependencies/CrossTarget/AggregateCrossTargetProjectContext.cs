﻿// Copyright (c) Microsoft.  All Rights Reserved.  Licensed under the Apache License, Version 2.0.  See License.txt in the project root for license information.

using System.Collections.Generic;
using System.Collections.Immutable;
using System.Linq;

namespace Microsoft.VisualStudio.ProjectSystem.VS.Tree.Dependencies.CrossTarget
{
    internal sealed class AggregateCrossTargetProjectContext
    {
        private readonly ImmutableDictionary<string, ConfiguredProject> _configuredProjectsByTargetFramework;
        private readonly ITargetFrameworkProvider _targetFrameworkProvider;

        public bool IsCrossTargeting { get; }
        public ImmutableArray<ITargetFramework> TargetFrameworks { get; }
        public ITargetFramework ActiveTargetFramework { get; }

        public AggregateCrossTargetProjectContext(
            bool isCrossTargeting,
            ImmutableArray<ITargetFramework> targetFrameworks,
            ImmutableDictionary<string, ConfiguredProject> configuredProjectsByTargetFramework,
            ITargetFramework activeTargetFramework,
            ITargetFrameworkProvider targetFrameworkProvider)
        {
            Requires.Argument(!targetFrameworks.IsDefaultOrEmpty, nameof(targetFrameworks), "Must contain at least one item.");
            Requires.NotNullOrEmpty(configuredProjectsByTargetFramework, nameof(configuredProjectsByTargetFramework));
            Requires.NotNull(activeTargetFramework, nameof(activeTargetFramework));
            Requires.Argument(targetFrameworks.Contains(activeTargetFramework), nameof(targetFrameworks), "Must contain 'activeTargetFramework'.");

            IsCrossTargeting = isCrossTargeting;
            TargetFrameworks = targetFrameworks;
            _configuredProjectsByTargetFramework = configuredProjectsByTargetFramework;
            ActiveTargetFramework = activeTargetFramework;
            _targetFrameworkProvider = targetFrameworkProvider;
        }

        public IEnumerable<ConfiguredProject> InnerConfiguredProjects => _configuredProjectsByTargetFramework.Values;

        public ITargetFramework GetProjectFramework(ProjectConfiguration projectConfiguration)
        {
            if (projectConfiguration.IsCrossTargeting())
            {
                string targetFrameworkMoniker = projectConfiguration.Dimensions[ConfigurationGeneral.TargetFrameworkProperty];

                return _targetFrameworkProvider.GetTargetFramework(targetFrameworkMoniker);
            }
            else
            {
<<<<<<< HEAD
                isActiveConfiguration = true;
                if (_configuredProjectContextsByTargetFramework.Count > 1)
                {
                    return null;
                }

                return _configuredProjectContextsByTargetFramework.Single().Value;
=======
                return TargetFrameworks.Length > 1 ? null : TargetFrameworks[0];
>>>>>>> 99308148
            }
        }

        public ConfiguredProject GetInnerConfiguredProject(ITargetFramework target)
        {
            return _configuredProjectsByTargetFramework.FirstOrDefault((x, t) => t.Equals(x.Key), target).Value;
        }

        /// <summary>
        /// Returns true if this cross-targeting aggregate project context has the same set of target frameworks and active target framework as the given active and known configurations.
        /// </summary>
        public bool HasMatchingTargetFrameworks(ProjectConfiguration activeProjectConfiguration,
                                                IReadOnlyCollection<ProjectConfiguration> knownProjectConfigurations)
        {
            Assumes.True(IsCrossTargeting);
            Assumes.True(activeProjectConfiguration.IsCrossTargeting());
            Assumes.True(knownProjectConfigurations.All(c => c.IsCrossTargeting()));

            ITargetFramework activeTargetFramework = _targetFrameworkProvider.GetTargetFramework(activeProjectConfiguration.Dimensions[ConfigurationGeneral.TargetFrameworkProperty]);
            if (!ActiveTargetFramework.Equals(activeTargetFramework))
            {
                // Active target framework is different.
                return false;
            }

            var targetFrameworkMonikers = knownProjectConfigurations
                .Select(c => c.Dimensions[ConfigurationGeneral.TargetFrameworkProperty])
                .Distinct()
                .ToList();

            if (targetFrameworkMonikers.Count != TargetFrameworks.Length)
            {
                // Different number of target frameworks.
                return false;
            }

            foreach (string targetFrameworkMoniker in targetFrameworkMonikers)
            {
                ITargetFramework targetFramework = _targetFrameworkProvider.GetTargetFramework(targetFrameworkMoniker);

                if (!TargetFrameworks.Contains(targetFramework))
                {
                    // Differing TargetFramework
                    return false;
                }
            }

            return true;
        }
    }
}<|MERGE_RESOLUTION|>--- conflicted
+++ resolved
@@ -46,17 +46,7 @@
             }
             else
             {
-<<<<<<< HEAD
-                isActiveConfiguration = true;
-                if (_configuredProjectContextsByTargetFramework.Count > 1)
-                {
-                    return null;
-                }
-
-                return _configuredProjectContextsByTargetFramework.Single().Value;
-=======
                 return TargetFrameworks.Length > 1 ? null : TargetFrameworks[0];
->>>>>>> 99308148
             }
         }
 
