﻿// Copyright (c) Microsoft.  All Rights Reserved.  Licensed under the Apache License, Version 2.0.  See License.txt in the project root for license information.

using System;
using System.Collections.Generic;
using System.Collections.Immutable;
using System.ComponentModel.Composition;
using System.IO;
using System.Linq;
using System.Threading.Tasks;

namespace Microsoft.VisualStudio.ProjectSystem.VS.Tree.Dependencies.CrossTarget
{
    /// <summary>
    ///     Implementation of <see cref="IAggregateCrossTargetProjectContextProvider"/> that creates an 
    ///     <see cref="AggregateCrossTargetProjectContext"/> based on the unique TargetFramework 
    ///     configurations of an <see cref="UnconfiguredProject"/>.
    /// </summary>
    [Export(typeof(IAggregateCrossTargetProjectContextProvider))]
    internal class AggregateCrossTargetProjectContextProvider : OnceInitializedOnceDisposed, IAggregateCrossTargetProjectContextProvider
    {
        private readonly object _gate = new object();
        private readonly IUnconfiguredProjectCommonServices _commonServices;
        private readonly List<AggregateCrossTargetProjectContext> _contexts = new List<AggregateCrossTargetProjectContext>();
        private readonly IActiveConfiguredProjectsProvider _activeConfiguredProjectsProvider;
        private readonly Dictionary<ConfiguredProject, ITargetedProjectContext> _configuredProjectContextsMap = new Dictionary<ConfiguredProject, ITargetedProjectContext>();
        private readonly ITargetFrameworkProvider _targetFrameworkProvider;

        [ImportingConstructor]
        public AggregateCrossTargetProjectContextProvider(
            IUnconfiguredProjectCommonServices commonServices,
            IActiveConfiguredProjectsProvider activeConfiguredProjectsProvider,
            ITargetFrameworkProvider targetFrameworkProvider)
            : base(synchronousDisposal: true)
        {
            _commonServices = commonServices;
            _activeConfiguredProjectsProvider = activeConfiguredProjectsProvider;
            _targetFrameworkProvider = targetFrameworkProvider;
        }

        public async Task<AggregateCrossTargetProjectContext> CreateProjectContextAsync()
        {
            EnsureInitialized();

            AggregateCrossTargetProjectContext context = await CreateProjectContextAsyncCore();
            if (context == null)
            {
                return null;
            }

            lock (_gate)
            {
                // There's a race here, by the time we've created the project context,
                // the project could have been renamed, handle this.
                ProjectData projectData = GetProjectData();

                context.SetProjectFilePathAndDisplayName(projectData.FullPath, projectData.DisplayName);
                _contexts.Add(context);
            }

            return context;
        }

        public void ReleaseProjectContext(AggregateCrossTargetProjectContext context)
        {
            Requires.NotNull(context, nameof(context));

            lock (_gate)
            {
                if (!_contexts.Remove(context))
                    throw new ArgumentException("Specified context was not created by this instance, or has already been unregistered.");

                // Update the maps storing configured project host objects and project contexts which are shared across created contexts.
                // We can remove the ones which are only used by the current context being released.
                RemoveUnusedConfiguredProjectsState_NoLock();
            }
<<<<<<< HEAD

            // TODO: https://github.com/dotnet/roslyn-project-system/issues/353
            await _commonServices.ThreadingService.SwitchToUIThread();

            // We don't want to dispose the inner workspace contexts that are still being used by other active aggregate contexts.
            bool ShouldDisposeInnerContext(ITargetedProjectContext c) => !usedProjectContexts.Contains(c);

            context.Dispose(ShouldDisposeInnerContext);
=======
>>>>>>> e0cd6736
        }

        // Clears saved host objects and project contexts for unused configured projects.
        private void RemoveUnusedConfiguredProjectsState_NoLock()
        {
            if (_contexts.Count == 0)
            {
                // No active project contexts, clear all state.
                _configuredProjectContextsMap.Clear();
                return;
            }

            var unusedConfiguredProjects = new HashSet<ConfiguredProject>(_configuredProjectContextsMap.Keys);
            foreach (AggregateCrossTargetProjectContext context in _contexts)
            {
                foreach (ConfiguredProject configuredProject in context.InnerConfiguredProjects)
                {
                    unusedConfiguredProjects.Remove(configuredProject);
                }
            }

            foreach (ConfiguredProject configuredProject in unusedConfiguredProjects)
            {
                _configuredProjectContextsMap.Remove(configuredProject);
            }
        }

        protected override void Initialize()
        {
            _commonServices.Project.ProjectRenamed += OnProjectRenamed;
            _commonServices.Project.ProjectUnloading += OnUnconfiguredProjectUnloading;
        }

        protected override void Dispose(bool disposing)
        {
        }

        private Task OnUnconfiguredProjectUnloading(object sender, EventArgs args)
        {
            _commonServices.Project.ProjectRenamed -= OnProjectRenamed;
            _commonServices.Project.ProjectUnloading -= OnUnconfiguredProjectUnloading;

            return Task.CompletedTask;
        }

        private Task OnProjectRenamed(object sender, ProjectRenamedEventArgs args)
        {
            lock (_gate)
            {
                ProjectData projectData = GetProjectData();

                foreach (AggregateCrossTargetProjectContext context in _contexts)
                {
                    context.SetProjectFilePathAndDisplayName(projectData.FullPath, projectData.DisplayName);
                }
            }

            return Task.CompletedTask;
        }

        private ProjectData GetProjectData()
        {
            string filePath = _commonServices.Project.FullPath;

            return new ProjectData()
            {
                FullPath = filePath,
                DisplayName = Path.GetFileNameWithoutExtension(filePath)
            };
        }

        private bool TryGetConfiguredProjectState(ConfiguredProject configuredProject, out ITargetedProjectContext targetedProjectContext)
        {
            lock (_gate)
            {
                return _configuredProjectContextsMap.TryGetValue(configuredProject, out targetedProjectContext);
            }
        }

        private void AddConfiguredProjectState(ConfiguredProject configuredProject, ITargetedProjectContext projectContext)
        {
            lock (_gate)
            {
                _configuredProjectContextsMap.Add(configuredProject, projectContext);
            }
        }

        private async Task<AggregateCrossTargetProjectContext> CreateProjectContextAsyncCore()
        {
            ProjectData projectData = GetProjectData();

            // Get the set of active configured projects ignoring target framework.
#pragma warning disable CS0618 // Type or member is obsolete
            ImmutableDictionary<string, ConfiguredProject> configuredProjectsMap = await _activeConfiguredProjectsProvider.GetActiveConfiguredProjectsMapAsync();
#pragma warning restore CS0618 // Type or member is obsolete
            ProjectConfiguration activeProjectConfiguration = _commonServices.ActiveConfiguredProject.ProjectConfiguration;
            ImmutableDictionary<ITargetFramework, ITargetedProjectContext>.Builder innerProjectContextsBuilder = ImmutableDictionary.CreateBuilder<ITargetFramework, ITargetedProjectContext>();
            ITargetFramework activeTargetFramework = TargetFramework.Empty;

            foreach ((string tfm, ConfiguredProject configuredProject) in configuredProjectsMap)
            {
                ProjectProperties projectProperties = configuredProject.Services.ExportProvider.GetExportedValue<ProjectProperties>();
                ConfigurationGeneral configurationGeneralProperties = await projectProperties.GetConfigurationGeneralPropertiesAsync();
                ITargetFramework targetFramework = await GetTargetFrameworkAsync(tfm, configurationGeneralProperties);

                if (!TryGetConfiguredProjectState(configuredProject, out ITargetedProjectContext targetedProjectContext))
                {
                    // Get the target path for the configured project.
                    string targetPath = (string)await configurationGeneralProperties.TargetPath.GetValueAsync();
                    string displayName = GetDisplayName(configuredProject, projectData, targetFramework.FullName);

                    targetedProjectContext = new TargetedProjectContext(targetFramework, projectData.FullPath, displayName, targetPath)
                    {
                        // By default, set "LastDesignTimeBuildSucceeded = false" until first design time 
                        // build succeeds for this project.
                        LastDesignTimeBuildSucceeded = false
                    };
                    AddConfiguredProjectState(configuredProject, targetedProjectContext);
                }

                innerProjectContextsBuilder.Add(targetFramework, targetedProjectContext);

                if (activeTargetFramework.Equals(TargetFramework.Empty) &&
                    configuredProject.ProjectConfiguration.Equals(activeProjectConfiguration))
                {
                    activeTargetFramework = targetFramework;
                }
            }

            bool isCrossTargeting = !(configuredProjectsMap.Count == 1 && string.IsNullOrEmpty(configuredProjectsMap.First().Key));
            return new AggregateCrossTargetProjectContext(isCrossTargeting,
                                                            innerProjectContextsBuilder.ToImmutable(),
                                                            configuredProjectsMap,
                                                            activeTargetFramework,
                                                            _targetFrameworkProvider);
        }

        private async Task<ITargetFramework> GetTargetFrameworkAsync(
            string shortOrFullName,
            ConfigurationGeneral configurationGeneralProperties)
        {
            if (string.IsNullOrEmpty(shortOrFullName))
            {
                object targetObject = await configurationGeneralProperties.TargetFramework.GetValueAsync();
                if (targetObject == null)
                {
                    return TargetFramework.Empty;
                }
                else
                {
                    shortOrFullName = targetObject.ToString();
                }
            }

            return _targetFrameworkProvider.GetTargetFramework(shortOrFullName) ?? TargetFramework.Empty;
        }

        private static string GetDisplayName(ConfiguredProject configuredProject, ProjectData projectData, string targetFramework)
        {
            // For cross targeting projects, we need to ensure that the display name is unique per every target framework.
            // This is needed for couple of reasons:
            //   (a) The display name is used in the editor project context combo box when opening source files that used by more than one inner projects.
            //   (b) Language service requires each active workspace project context in the current workspace to have a unique value for {ProjectFilePath, DisplayName}.
            return configuredProject.ProjectConfiguration.IsCrossTargeting() ?
                $"{projectData.DisplayName}({targetFramework})" :
                projectData.DisplayName;
        }

        private struct ProjectData
        {
            public string FullPath;
            public string DisplayName;
        }
    }
}<|MERGE_RESOLUTION|>--- conflicted
+++ resolved
@@ -73,17 +73,6 @@
                 // We can remove the ones which are only used by the current context being released.
                 RemoveUnusedConfiguredProjectsState_NoLock();
             }
-<<<<<<< HEAD
-
-            // TODO: https://github.com/dotnet/roslyn-project-system/issues/353
-            await _commonServices.ThreadingService.SwitchToUIThread();
-
-            // We don't want to dispose the inner workspace contexts that are still being used by other active aggregate contexts.
-            bool ShouldDisposeInnerContext(ITargetedProjectContext c) => !usedProjectContexts.Contains(c);
-
-            context.Dispose(ShouldDisposeInnerContext);
-=======
->>>>>>> e0cd6736
         }
 
         // Clears saved host objects and project contexts for unused configured projects.
