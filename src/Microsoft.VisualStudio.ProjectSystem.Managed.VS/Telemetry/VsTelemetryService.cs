--- conflicted
+++ resolved
@@ -81,13 +81,8 @@
             Requires.NotNullOrEmpty(eventName, nameof(eventName));
             Requires.NotNullOrEmpty(properties, nameof(properties));
 
-<<<<<<< HEAD
-            TelemetryEvent telemetryEvent = new TelemetryEvent(GetEventName(eventName));
+            var telemetryEvent = new TelemetryEvent(GetEventName(eventName));
             foreach ((string propertyName, object propertyValue) in properties)
-=======
-            var telemetryEvent = new TelemetryEvent(GetEventName(eventName));
-            foreach (var property in properties)
->>>>>>> 1d42e5a4
             {
                 telemetryEvent.Properties.Add(GetPropertyName(eventName, propertyName), propertyValue);
             }
