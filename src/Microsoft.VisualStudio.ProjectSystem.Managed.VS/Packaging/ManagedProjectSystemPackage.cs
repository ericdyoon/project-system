--- conflicted
+++ resolved
@@ -30,27 +30,13 @@
 
         protected override async Task InitializeAsync(CancellationToken cancellationToken, IProgress<ServiceProgressData> progress)
         {
-<<<<<<< HEAD
+#pragma warning disable RS0030 // Do not used banned APIs
+            Assumes.True(ThreadHelper.JoinableTaskContext.IsOnMainThread, "Must be on UI thread.");
+#pragma warning restore RS0030 // Do not used banned APIs
+
             IComponentModel componentModel = await this.GetServiceAsync<SComponentModel, IComponentModel>();
             
             IEnumerable<IPackageService> packageServices = componentModel.GetExtensions<IPackageService>();
-=======
-#pragma warning disable RS0030 // Do not used banned APIs
-            await ThreadHelper.JoinableTaskFactory.SwitchToMainThreadAsync();
-
-            _projectSelectorService = await this.GetServiceAsync<SVsRegisterProjectTypes, IVsRegisterProjectSelector>();
-#pragma warning restore RS0030 // Do not used banned APIs
-            Guid selectorGuid = typeof(FSharpProjectSelector).GUID;
-            _projectSelectorService.RegisterProjectSelector(ref selectorGuid, new FSharpProjectSelector(), out _projectSelectorCookie);
-
-            var componentModel = (IComponentModel)(await GetServiceAsync(typeof(SComponentModel)));
-            Lazy<DebugFrameworksDynamicMenuCommand> debugFrameworksCmd = componentModel.DefaultExportProvider.GetExport<DebugFrameworksDynamicMenuCommand>();
-            var solutionService = (SolutionService)componentModel.GetService<ISolutionService>();
-            await solutionService.InitializeAsync(cancellationToken);
-
-            var mcs = (OleMenuCommandService)await GetServiceAsync(typeof(IMenuCommandService));
-            mcs.AddCommand(debugFrameworksCmd.Value);
->>>>>>> f6873d3f
 
             foreach (IPackageService packageService in packageServices)
             {
