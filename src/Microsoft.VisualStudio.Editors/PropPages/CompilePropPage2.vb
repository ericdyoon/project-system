--- conflicted
+++ resolved
@@ -1322,53 +1322,7 @@
         ''' If that code ever changes, we've gotta update this as well...
         ''' </remarks>
         Private Function CheckPath(path As String) As Boolean
-<<<<<<< HEAD
-            If path Is Nothing Then
-                Throw New ArgumentNullException("path")
-            End If
-
-
-            If Not IO.Path.IsPathRooted(path) Then
-                Throw Common.CreateArgumentException("path")
-            End If
-
-            ' Some additional verification is done by Path.GetFullPath...
-            Dim absPath As String = IO.Path.GetFullPath(path)
-
-            Dim internetSecurityManager As Interop.IInternetSecurityManager = Nothing
-
-            ' We've got to get a fresh instance of the InternetSecurityManager, since it seems that the instance we
-            ' can get from our ServiceProvider can't Map URLs to zones...
-            Dim localReg As ILocalRegistry2 = TryCast(ServiceProvider.GetService(GetType(ILocalRegistry)), ILocalRegistry2)
-            If localReg IsNot Nothing Then
-                Dim ObjectPtr As IntPtr = IntPtr.Zero
-                Try
-                    Static CLSID_InternetSecurityManager As New Guid("7b8a2d94-0ac9-11d1-896c-00c04fb6bfc4")
-                    VSErrorHandler.ThrowOnFailure(localReg.CreateInstance(CLSID_InternetSecurityManager, Nothing, Interop.NativeMethods.IID_IUnknown, Interop.Win32Constant.CLSCTX_INPROC_SERVER, ObjectPtr))
-                    internetSecurityManager = TryCast(System.Runtime.InteropServices.Marshal.GetObjectForIUnknown(ObjectPtr), Interop.IInternetSecurityManager)
-                Catch Ex As Exception When Common.ReportWithoutCrash(Ex, "Failed to create Interop.IInternetSecurityManager", NameOf(CompilePropPage2))
-                Finally
-                    If ObjectPtr <> IntPtr.Zero Then
-                        System.Runtime.InteropServices.Marshal.Release(ObjectPtr)
-                    End If
-                End Try
-            End If
-
-            If internetSecurityManager Is Nothing Then
-                Debug.Fail("Failed to create an InternetSecurityManager")
-                Throw New ApplicationException
-            End If
-
-            Dim zone As Integer
-            Dim hr As Integer = internetSecurityManager.MapUrlToZone(absPath, zone, 0)
-
-            If VSErrorHandler.Failed(hr) Then
-                ' If we can't map the absolute path to a zone, we silently fail...
-                Return True
-            End If
-=======
             Dim zone As Security.SecurityZone = Common.GetSecurityZoneOfFile(path, ServiceProvider)
->>>>>>> c9b41b1d
 
             Dim folderEvidence As Security.Policy.Evidence = New Security.Policy.Evidence()
             folderEvidence.AddHostEvidence(New Security.Policy.Url("file:///" & IO.Path.GetFullPath(path)))
