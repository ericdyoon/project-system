--- conflicted
+++ resolved
@@ -27,14 +27,6 @@
         <target state="translated">&amp;Versão do pacote:</target>
         <note />
       </trans-unit>
-<<<<<<< HEAD
-=======
-      <trans-unit id="PackageLicenseUrlLabel.Text">
-        <source>&amp;License URL:</source>
-        <target state="translated">URL da &amp;Licença:</target>
-        <note />
-      </trans-unit>
->>>>>>> 2cf4907d
       <trans-unit id="PackageTagsLabel.Text">
         <source>&amp;Tags:</source>
         <target state="translated">&amp;Marcações:</target>
