﻿' Licensed to the .NET Foundation under one or more agreements. The .NET Foundation licenses this file to you under the MIT license. See the LICENSE.md file in the project root for more information.

Imports System.ComponentModel
Imports System.Windows.Forms

Imports Microsoft.VisualBasic.ApplicationServices
Imports Microsoft.VisualStudio.Editors.Common
Imports Microsoft.VisualStudio.Editors.MyApplication
Imports Microsoft.VisualStudio.Shell
Imports Microsoft.VisualStudio.Shell.Interop

Imports VSLangProj110

Imports VSLangProj158

Imports VSLangProj80

Imports VslangProj90

Namespace Microsoft.VisualStudio.Editors.PropertyPages

    ''' <summary>
    ''' The application property page for VB WinForms apps
    ''' - see comments in proppage.vb: "Application property pages (VB and C#)"
    ''' </summary>
    Friend Class ApplicationPropPageVBWinForms
        Inherits ApplicationPropPageVBBase

        'Backing storage for the current MainForm value (without the root namespace)
        Protected MainFormTextboxNoRootNS As New TextBox

        Protected Const Const_SubMain As String = "Sub Main"
        Protected Const Const_MyApplicationEntryPoint As String = "My.MyApplication"
        Protected Const Const_MyApplication As String = "MyApplication"

        Private ReadOnly _shutdownModeStringValues As String()
        Private ReadOnly _authenticationModeStringValues As String()
        Private ReadOnly _noneText As String
        Private _myType As String
        Private ReadOnly _startupObjectLabelText As String 'This one is in the form's resx when initialized
        Private ReadOnly _startupFormLabelText As String 'This one we pull from resources

        'This is the (cached) MyApplication.MyApplicationProperties object returned by the project system
        Private _myApplicationPropertiesCache As IMyApplicationPropertiesInternal
        Private WithEvents _myApplicationPropertiesNotifyPropertyChanged As INotifyPropertyChanged

        'Set to true if we have tried to cache the MyApplication properties value.  If this is True and
        '  _myApplicationPropertiesCache is Nothing, it indicates that the MyApplication property is not
        '  supported in this project system (which may mean the project flavor has turned off this support)
        Private _isMyApplicationPropertiesCached As Boolean

        'Cache whether MyType is one of the disabled values so we don't have to fetch it constantly
        '  from the project properties
        Private _isMyTypeDisabled As Boolean
        Private _isMyTypeDisabledCached As Boolean

        ' If set, we are using my application types as the 'output type'.  Otherwise, we are using
        ' output types provided by the project system
        Private _usingMyApplicationTypes As Boolean = True

        Protected Const Const_EnableVisualStyles As String = "EnableVisualStyles"
        Protected Const Const_AuthenticationMode As String = "AuthenticationMode"
        Protected Const Const_SingleInstance As String = "SingleInstance"
        Protected Const Const_ShutdownMode As String = "ShutdownMode"
        Protected Const Const_SplashScreenNoRootNS As String = "SplashScreen" 'we persist this without the root namespace
        Protected Const Const_CustomSubMain As String = "CustomSubMain"
        Protected Const Const_MainFormNoRootNS As String = "MainForm" 'we persist this without the root namespace
        Protected Const Const_MyType As String = "MyType"
        Protected Const Const_SaveMySettingsOnExit As String = "SaveMySettingsOnExit"

        ' Shared list of all known application types and their properties...
        Private Shared ReadOnly s_applicationTypes As New List(Of ApplicationTypeInfo)

        Private _settingApplicationType As Boolean

        ''' <summary>
        '''  Set up shared state...
        ''' </summary>
        Shared Sub New()
            ' Populate shared list of all known application types allowed on this page
            s_applicationTypes.Add(New ApplicationTypeInfo(ApplicationTypes.WindowsApp, My.Resources.Microsoft_VisualStudio_Editors_Designer.PPG_WindowsFormsApp, True))
            s_applicationTypes.Add(New ApplicationTypeInfo(ApplicationTypes.WindowsClassLib, My.Resources.Microsoft_VisualStudio_Editors_Designer.PPG_WindowsClassLib, True))
            s_applicationTypes.Add(New ApplicationTypeInfo(ApplicationTypes.CommandLineApp, My.Resources.Microsoft_VisualStudio_Editors_Designer.PPG_CommandLineApp, True))
            s_applicationTypes.Add(New ApplicationTypeInfo(ApplicationTypes.WindowsService, My.Resources.Microsoft_VisualStudio_Editors_Designer.PPG_WindowsService, False))
            s_applicationTypes.Add(New ApplicationTypeInfo(ApplicationTypes.WebControl, My.Resources.Microsoft_VisualStudio_Editors_Designer.PPG_WebControlLib, False))
        End Sub

        Public Sub New()
            MyBase.New()

            'This call is required by the Windows Form Designer.
            InitializeComponent()

            'Add any initialization after the InitializeComponent() call
            SetCommonControls()
            AddChangeHandlers()

            'Remember original text of the Start-up object label text
            _startupObjectLabelText = StartupObjectLabel.Text

            'Get text for the forms case from resources
            _startupFormLabelText = My.Resources.Microsoft_VisualStudio_Editors_Designer.PPG_Application_StartupFormLabelText

            _noneText = My.Resources.Microsoft_VisualStudio_Editors_Designer.PPG_ComboBoxSelect_None

            'Ordering of strings here determines value stored in MyApplication.myapp
            _shutdownModeStringValues = New String() {My.Resources.Microsoft_VisualStudio_Editors_Designer.PPG_MyApplication_StartupMode_FormCloses, My.Resources.Microsoft_VisualStudio_Editors_Designer.PPG_MyApplication_StartupMode_AppExits}
            _authenticationModeStringValues = New String() {My.Resources.Microsoft_VisualStudio_Editors_Designer.PPG_MyApplication_AuthenMode_Windows, My.Resources.Microsoft_VisualStudio_Editors_Designer.PPG_MyApplication_AuthenMode_ApplicationDefined}
            PageRequiresScaling = False
        End Sub

        ''' <summary>
        ''' Let the base class know which control instances correspond to shared controls
        '''   between this inherited class and the base vb application property page class.
        ''' </summary>
        Private Sub SetCommonControls()
            CommonControls = New CommonPageControls(
                IconCombobox, IconLabel, IconPicturebox)
        End Sub
        Protected Overrides ReadOnly Property ControlData As PropertyControlData()
            Get
                Dim ControlsThatDependOnStartupObjectProperty As Control() = {
                    StartupObjectLabel, UseApplicationFrameworkCheckBox, WindowsAppGroupBox
                }
                Dim ControlsThatDependOnOutputTypeProperty As Control() = {
                    ApplicationTypeComboBox, ApplicationTypeLabel
                }

                If m_ControlData Is Nothing Then
                    'StartupObject must be kept after OutputType because it depends on the initialization of "OutputType" values
                    ' Custom sub main must come before MainForm, because it will ASSERT on the enable frameowrk checkbox
                    ' StartupObject must be kept after MainForm, because it needs the main form name...
                    ' MyApplication should be kept before all other MyAppDISPIDs properties to make sure that everyting in there
                    ' is initialized correctly...
                    Dim datalist As List(Of PropertyControlData) = New List(Of PropertyControlData)

                    Dim data As PropertyControlData = New PropertyControlData(VBProjPropId.VBPROJPROPID_MyApplication, Const_MyApplication, Nothing, AddressOf MyApplicationSet, AddressOf MyApplicationGet, ControlDataFlags.UserHandledEvents Or ControlDataFlags.UserPersisted)
                    datalist.Add(data)
                    data = New MyApplicationPersistedPropertyControlData(MyAppDISPIDs.CustomSubMain, Const_CustomSubMain, UseApplicationFrameworkCheckBox, AddressOf CustomSubMainSet, AddressOf CustomSubMainGet, ControlDataFlags.UserPersisted Or ControlDataFlags.UserHandledEvents, AddressOf MyApplicationGet)
                    datalist.Add(data)
                    data = New PropertyControlData(VsProjPropId.VBPROJPROPID_RootNamespace, Const_RootNamespace, RootNamespaceTextBox, New Control() {RootNamespaceLabel}) With {
                        .DisplayPropertyName = My.Resources.Microsoft_VisualStudio_Editors_Designer.PPG_Property_RootNamespace
                    }
                    datalist.Add(data)
                    data = New PropertyControlData(VsProjPropId110.VBPROJPROPID_OutputTypeEx, Const_OutputTypeEx, Nothing, AddressOf OutputTypeSet, AddressOf OutputTypeGet, ControlDataFlags.None, ControlsThatDependOnOutputTypeProperty)
                    datalist.Add(data)
                    data = New MyApplicationPersistedPropertyControlData(MyAppDISPIDs.MainForm, Const_MainFormNoRootNS, MainFormTextboxNoRootNS, AddressOf MainFormNoRootNSSet, Nothing, ControlDataFlags.UserPersisted, AddressOf MyApplicationGet)
                    datalist.Add(data)
                    data = New PropertyControlData(VsProjPropId.VBPROJPROPID_StartupObject, Const_StartupObject, StartupObjectComboBox, AddressOf StartupObjectSet, AddressOf StartupObjectGet, ControlDataFlags.UserHandledEvents, ControlsThatDependOnStartupObjectProperty) With {
                        .DisplayPropertyName = My.Resources.Microsoft_VisualStudio_Editors_Designer.PPG_Property_StartupObject
                    }
                    datalist.Add(data)
                    data = New PropertyControlData(VsProjPropId.VBPROJPROPID_AssemblyName, "AssemblyName", AssemblyNameTextBox, New Control() {AssemblyNameLabel}) With {
                        .DisplayPropertyName = My.Resources.Microsoft_VisualStudio_Editors_Designer.PPG_Property_AssemblyName
                    }
                    datalist.Add(data)
                    data = New PropertyControlData(VsProjPropId.VBPROJPROPID_ApplicationIcon, "ApplicationIcon", IconCombobox, AddressOf ApplicationIconSet, AddressOf ApplicationIconGet, ControlDataFlags.UserHandledEvents, New Control() {IconLabel, IconPicturebox}) With {
                        .DisplayPropertyName = My.Resources.Microsoft_VisualStudio_Editors_Designer.PPG_Property_ApplicationIcon
                    }
                    datalist.Add(data)
                    data = New PropertyControlData(VBProjPropId.VBPROJPROPID_MyType, Const_MyType, Nothing, AddressOf MyTypeSet, AddressOf MyTypeGet)
                    datalist.Add(data)
                    data = New MyApplicationPersistedPropertyControlData(MyAppDISPIDs.EnableVisualStyles, Const_EnableVisualStyles, EnableXPThemesCheckBox, ControlDataFlags.UserPersisted, AddressOf MyApplicationGet)
                    datalist.Add(data)
                    data = New MyApplicationPersistedPropertyControlData(MyAppDISPIDs.AuthenticationMode, Const_AuthenticationMode, AuthenticationModeComboBox, ControlDataFlags.UserPersisted, AddressOf MyApplicationGet)
                    datalist.Add(data)
                    data = New MyApplicationPersistedPropertyControlData(MyAppDISPIDs.SingleInstance, Const_SingleInstance, SingleInstanceCheckBox, ControlDataFlags.UserPersisted, AddressOf MyApplicationGet)
                    datalist.Add(data)
                    data = New MyApplicationPersistedPropertyControlData(MyAppDISPIDs.ShutdownMode, Const_ShutdownMode, ShutdownModeComboBox, ControlDataFlags.UserPersisted, New Control() {ShutdownModeLabel}, AddressOf MyApplicationGet)
                    datalist.Add(data)
                    data = New MyApplicationPersistedPropertyControlData(MyAppDISPIDs.SplashScreen, Const_SplashScreenNoRootNS, SplashScreenComboBox, ControlDataFlags.UserPersisted, New Control() {SplashScreenLabel}, AddressOf MyApplicationGet)
                    datalist.Add(data)
                    data = New MyApplicationPersistedPropertyControlData(MyAppDISPIDs.SaveMySettingsOnExit, Const_SaveMySettingsOnExit, SaveMySettingsCheckbox, ControlDataFlags.UserPersisted, AddressOf MyApplicationGet)
                    datalist.Add(data)
                    data = New PropertyControlData(VsProjPropId90.VBPROJPROPID_ApplicationManifest, "ApplicationManifest", Nothing, ControlDataFlags.Hidden)
                    datalist.Add(data)
                    data = New PropertyControlData(VsProjPropId158.VBPROJPROPID_AutoGenerateBindingRedirects, "AutoGenerateBindingRedirects", AutoGenerateBindingRedirectsCheckBox)
                    datalist.Add(data)

                    TargetFrameworkPropertyControlData = New TargetFrameworkPropertyControlData(
                            VsProjPropId100.VBPROJPROPID_TargetFrameworkMoniker,
                            ApplicationPropPage.Const_TargetFrameworkMoniker,
                            TargetFrameworkComboBox,
                            AddressOf SetTargetFrameworkMoniker,
                            AddressOf GetTargetFrameworkMoniker,
                            ControlDataFlags.ProjectMayBeReloadedDuringPropertySet Or ControlDataFlags.NoOptimisticFileCheckout,
                            New Control() {TargetFrameworkLabel})

                    datalist.Add(TargetFrameworkPropertyControlData)

                    m_ControlData = datalist.ToArray()
                End If
                Return m_ControlData
            End Get
        End Property

        ''' <summary>
        ''' Removes references to anything that was passed in to SetObjects
        ''' </summary>
        Protected Overrides Sub CleanupCOMReferences()
            MyBase.CleanupCOMReferences()

            _myApplicationPropertiesCache = Nothing
            _myApplicationPropertiesNotifyPropertyChanged = Nothing
            _isMyApplicationPropertiesCached = False
        End Sub

        Private ReadOnly Property MyApplicationPropertiesSupported As Boolean
            Get
                Return MyApplicationProperties IsNot Nothing
            End Get
        End Property

        ''' <summary>
        ''' Gets the MyApplication.MyApplicationProperties object returned by the project system (which the project system creates by calling into us)
        ''' </summary>
        ''' <value>The value of the MyApplication property, or else Nothing if it is not supported.</value>
        Private ReadOnly Property MyApplicationProperties As IMyApplicationPropertiesInternal
            Get
                Debug.Assert(Implies(_myApplicationPropertiesCache IsNot Nothing, _isMyApplicationPropertiesCached))
                Debug.Assert(Implies(_myApplicationPropertiesNotifyPropertyChanged IsNot Nothing, _isMyApplicationPropertiesCached))
                If Not _isMyApplicationPropertiesCached Then
                    'Set a flag so we don't keep trying to query for this property
                    _isMyApplicationPropertiesCached = True

                    'Only enable MyApplication when capability is present.
                    If ProjectHierarchy.IsCapabilityMatch("EnableMyApplication") Then
                        _myApplicationPropertiesCache = MyApplicationProjectLifetimeTracker.Track(ProjectHierarchy)
                        _myApplicationPropertiesNotifyPropertyChanged = TryCast(_myApplicationPropertiesCache, INotifyPropertyChanged)
                    Else
                        'MyApplication property is not supported in this project system
                        _myApplicationPropertiesCache = Nothing
                        _myApplicationPropertiesNotifyPropertyChanged = Nothing
                    End If
                End If

                Return _myApplicationPropertiesCache
            End Get
        End Property

        ''' <summary>
        ''' Attempts to run the custom tool for the .myapp file.  If an exception
        '''   is thrown, it is displayed to the user and swallowed.
        ''' </summary>
        ''' <returns>True on success.</returns>
        Private Function TryRunCustomToolForMyApplication() As Boolean
            If MyApplicationProperties IsNot Nothing Then
                Try
                    MyApplicationProperties.RunCustomTool()
                Catch ex As Exception When ReportWithoutCrash(ex, NameOf(TryRunCustomToolForMyApplication), NameOf(ApplicationPropPageInternalBase))
                    ShowErrorMessage(ex)
                End Try
            End If

            Return True
        End Function

        ''' <summary>
        ''' This is a readonly property, so don't return anything
        ''' </summary>
        ''' <param name="control"></param>
        ''' <param name="prop"></param>
        ''' <param name="value"></param>
        Protected Function MyApplicationGet(control As Control, prop As PropertyDescriptor, ByRef value As Object) As Boolean
            value = MyApplicationProperties
            Return True
        End Function

        ''' <summary>
        ''' Value given us for "MyApplication" property
        ''' </summary>
        ''' <param name="control"></param>
        ''' <param name="prop"></param>
        ''' <param name="value"></param>
        Protected Function MyApplicationSet(control As Control, prop As PropertyDescriptor, value As Object) As Boolean
            'Nothing for us to do
            Return True
        End Function

        ''' <summary>
        ''' Returns the value stored in the UI for the MyType property.
        ''' </summary>
        ''' <param name="control"></param>
        ''' <param name="prop"></param>
        ''' <param name="value"></param>
        Protected Function MyTypeGet(control As Control, prop As PropertyDescriptor, ByRef value As Object) As Boolean
            value = _myType
            Return True
        End Function

        ''' <summary>
        ''' Value given us for "MyType" property
        ''' </summary>
        ''' <param name="control"></param>
        ''' <param name="prop"></param>
        ''' <param name="value"></param>
        Protected Function MyTypeSet(control As Control, prop As PropertyDescriptor, value As Object) As Boolean

            Dim stValue As String = CType(value, String)

            If (stValue IsNot Nothing) AndAlso (stValue.Trim().Length > 0) Then
                _myType = stValue
            Else
                _myType = Nothing
            End If

            UpdateApplicationTypeUI()
            If Not m_fInsideInit Then
                ' We've got to make sure that we run the custom tool whenever we change
                ' the "application type"
                TryRunCustomToolForMyApplication()
            End If

            Return True
        End Function

        ''' <summary>
        ''' Gets the output type from the UI fields
        ''' </summary>
        ''' <param name="control"></param>
        ''' <param name="prop"></param>
        ''' <param name="value"></param>
        ''' <remarks>OutputType is obtained from the value in the Application Type field</remarks>
        Protected Function OutputTypeGet(control As Control, prop As PropertyDescriptor, ByRef value As Object) As Boolean

            If _usingMyApplicationTypes Then
                Dim AppType As ApplicationTypes

                If ApplicationTypeComboBox.SelectedItem IsNot Nothing Then
                    AppType = DirectCast(ApplicationTypeComboBox.SelectedItem, ApplicationTypeInfo).ApplicationType
                Else
                    AppType = ApplicationTypes.WindowsApp
                End If
                value = MyApplication.MyApplicationProperties.OutputTypeFromApplicationType(AppType)
            Else
                If ApplicationTypeComboBox.SelectedItem IsNot Nothing Then
                    value = DirectCast(ApplicationTypeComboBox.SelectedItem, OutputTypeComboBoxValue).Value
                Else
                    value = prjOutputTypeEx.prjOutputTypeEx_WinExe
                End If
            End If

            Return True
        End Function

        Protected Function OutputTypeSet(control As Control, prop As PropertyDescriptor, value As Object) As Boolean

            If _usingMyApplicationTypes Then
                'No UI for OutputType, ApplicationType provides our UI selection
                UpdateApplicationTypeUI()

                If Not m_fInsideInit Then
                    ' We've got to make sure that we run the custom tool whenever we change
                    ' the "application type"
                    TryRunCustomToolForMyApplication()
                End If
            Else
                Dim uIntValue As UInteger = CUInt(value)

                If SelectItemInOutputTypeComboBox(ApplicationTypeComboBox, uIntValue) Then
                    PopulateStartupObject(StartUpObjectSupported(uIntValue), PopulateDropdown:=False)
                End If
            End If

            Return True
        End Function

        ''' <summary>
        ''' Make sure the application type combobox is showing the appropriate
        ''' value
        ''' </summary>
        Private Sub UpdateApplicationTypeUI()
            If _settingApplicationType Then
                Return
            End If

            Dim oOutputType As Object = Nothing
            Dim oMyType As Object = Nothing
            If GetProperty(VBProjPropId.VBPROJPROPID_MyType, oMyType) AndAlso oMyType IsNot Nothing AndAlso Not PropertyControlData.IsSpecialValue(oMyType) _
                AndAlso GetProperty(VsProjPropId110.VBPROJPROPID_OutputTypeEx, oOutputType) AndAlso oOutputType IsNot Nothing AndAlso Not PropertyControlData.IsSpecialValue(oOutputType) _
            Then
                Dim AppType As ApplicationTypes = MyApplication.MyApplicationProperties.ApplicationTypeFromOutputType(CUInt(oOutputType), CStr(oMyType))
                ApplicationTypeComboBox.SelectedItem = s_applicationTypes.Find(ApplicationTypeInfo.ApplicationTypePredicate(AppType))
                EnableControlSet(AppType)
                PopulateControlSet(AppType)
            Else
                ApplicationTypeComboBox.SelectedIndex = -1
                EnableIconComboBox(False)
                EnableUseApplicationFrameworkCheckBox(False)
            End If
        End Sub

        ''' <summary>
        ''' Getter for the "CustSubMain" property.
        ''' </summary>
        ''' <param name="control"></param>
        ''' <param name="prop"></param>
        ''' <param name="value"></param>
        ''' <remarks>
        ''' The UI checkbox's logic is reversed from the property ("Enable application frameworks" = Not CustomSubMain).  However, because the property
        '''   is specified as CustomSubMain and I don't want to change it at this point, and the property change notification is based on the
        '''   CustomSubMain property ID, I didn't want to change the PropertyControlData to use a custom property.  So we reverse the logic in
        '''   a custom getter/setter
        ''' </remarks>
        Protected Function CustomSubMainGet(control As Control, prop As PropertyDescriptor, ByRef value As Object) As Boolean
            If UseApplicationFrameworkCheckBox.CheckState <> CheckState.Indeterminate Then
                value = Not UseApplicationFrameworkCheckBox.Checked 'reversed
                Return True
            End If

            Return False
        End Function

        ''' <summary>
        ''' Setter for the "CustSubMain" property.
        ''' </summary>
        ''' <param name="control"></param>
        ''' <param name="prop"></param>
        ''' <param name="value"></param>
        ''' <remarks>
        ''' The UI checkbox's logic is reversed from the property ("Enable application frameworks" = Not CustomSubMain).  However, because the property
        '''   is specified as CustomSubMain and I don't want to change it at this point, and the property change notification is based on the
        '''   CustomSubMain property ID, I didn't want to change the PropertyControlData to use a custom property.  So we reverse the logic in
        '''   a custom getter/setter
        ''' </remarks>
        Protected Function CustomSubMainSet(control As Control, prop As PropertyDescriptor, value As Object) As Boolean
            If PropertyControlData.IsSpecialValue(value) Then
                UseApplicationFrameworkCheckBox.CheckState = CheckState.Indeterminate
            Else
                UseApplicationFrameworkCheckBox.CheckState = IIf(Not CBool(value), CheckState.Checked, CheckState.Unchecked) 'reversed
            End If

            'Toggle whether the application framework properties are enabled
            WindowsAppGroupBox.Enabled = MyApplicationFrameworkEnabled()

            Return True
        End Function

        Private Shared Function IsClassLibrary(AppType As ApplicationTypes) As Boolean
            If AppType = ApplicationTypes.WindowsClassLib OrElse AppType = ApplicationTypes.WebControl Then
                Return True
            End If
            Return False
        End Function

        ''' <summary>
        ''' Enables the "Enable application framework" checkbox (if Enable=True), but only if it is supported in this project with current settings
        ''' </summary>
        ''' <param name="Enable"></param>
        Private Sub EnableUseApplicationFrameworkCheckBox(Enable As Boolean)
            If Enable Then
                Dim useApplicationFrameworkEnabled As Boolean = MyApplicationFrameworkSupported()
                UseApplicationFrameworkCheckBox.Enabled = useApplicationFrameworkEnabled
                Debug.Assert(Not MyApplicationPropertiesSupported OrElse UseApplicationFrameworkCheckBox.Checked = Not MyApplicationProperties.CustomSubMainRaw)

                'The groupbox with My-related properties on the page should only be
                '  enabled if the custom sub main checkbox is enabled but not
                '  checked.
                Debug.Assert(Implies(useApplicationFrameworkEnabled, MyApplicationProperties IsNot Nothing))
                WindowsAppGroupBox.Enabled = useApplicationFrameworkEnabled AndAlso Not MyApplicationProperties.CustomSubMainRaw 'Be sure to use CustomSubMainRaw instead of CustomSubMain - application type might not be set correctly yet
            Else
                UseApplicationFrameworkCheckBox.Enabled = False
                WindowsAppGroupBox.Enabled = False
            End If
        End Sub
        ''' <param name="control"></param>
        ''' <param name="prop"></param>
        ''' <param name="value"></param>
        Protected Function StartupObjectGet(control As Control, prop As PropertyDescriptor, ByRef value As Object) As Boolean

            If Not StartUpObjectSupported() Then
                value = ""
                Return True
            End If

            Dim StringValue As String

            'Value in the combobox does not contain the root namespace
            StringValue = NothingToEmptyString(DirectCast(StartupObjectComboBox.SelectedItem, String))

            If MyApplicationFrameworkEnabled() Then
                'Check that the main form is actually a form
                Dim IsAForm As Boolean = False
                Dim FormEntryPoints() As String = GetFormEntryPoints(IncludeSplashScreen:=False)

                If IsNoneText(StringValue) OrElse Const_SubMain.Equals(StringValue, StringComparison.OrdinalIgnoreCase) Then
                    'Not a form
                Else
                    Dim StringValueWithNamespace As String = AddCurrentRootNamespace(StringValue)
                    For Each FormName As String In FormEntryPoints
                        If String.Equals(FormName, StringValueWithNamespace, StringComparison.OrdinalIgnoreCase) Then
                            IsAForm = True
                            Exit For
                        End If
                    Next
                End If

                If Not IsAForm Then
                    If StringValue <> "" AndAlso StringValue.Equals(MyApplicationProperties.SplashScreenNoRootNS, StringComparison.OrdinalIgnoreCase) Then
                        'We couldn't find it because it's the same as the splash screen.  That's not allowed.
                        ShowErrorMessage(My.Resources.Microsoft_VisualStudio_Editors_Designer.PPG_Application_SplashSameAsStart)
                    Else
                        'When the application framework is enabled, there must be a start-up form selected (MainForm) or there will
                        '  be a compile error or run-time error.  We avoid this when possible by picking the first available
                        '  form.  Also show a messagebox to let the user know about the problem (but don't throw an exception, because
                        '  that would cause problems in applying the other properties on the page).
                        ShowErrorMessage(My.Resources.Microsoft_VisualStudio_Editors_Designer.PPG_Application_InvalidSubMainStartup)
                    End If

                    If FormEntryPoints IsNot Nothing AndAlso FormEntryPoints.Length() > 0 Then
                        'Change to an arbitrary start-up form and continue...
                        StringValue = RemoveCurrentRootNamespace(FormEntryPoints(0))
                    Else
                        'There is no start-up form available.  To keep from getting a compile or run-time error, we need to turn
                        '  off the application framework.
                        UseApplicationFrameworkCheckBox.CheckState = CheckState.Unchecked
                        SetDirty(MyAppDISPIDs.CustomSubMain, False)
                        value = ""
                        MainFormTextboxNoRootNS.Text = ""
                        SetDirty(MyAppDISPIDs.MainForm, False)
                        Return True
                    End If
                End If
            End If

            'If this is a WindowsApplication with My, then the value in the combobox is what we want
            '  to be the main form - this gets placed into MainFormTextboxNoRootNS and will get persisted
            '  out to MyApplicationProperties.MainFormNoRootNS.  The start-up object must be returned
            '  as a pointer to the start-up method in the My application framework stuff.
            If MyApplicationFrameworkEnabled() Then
                Debug.Assert(Not IsNoneText(StringValue), "None should not have been supported with the My stuff enabled")
                MainFormTextboxNoRootNS.Text = StringValue
                SetDirty(MyAppDISPIDs.MainForm, False)

                'Start-up object needs the root namespace
                value = AddCurrentRootNamespace(Const_MyApplicationEntryPoint)
            Else
                'My framework not enabled, add the root namespace to the raw value in the combobox, and that's the
                '  start-up object (unless it's (None)).
                If Not IsNoneText(StringValue) And Not Const_SubMain.Equals(StringValue, StringComparison.OrdinalIgnoreCase) Then
                    StringValue = AddCurrentRootNamespace(StringValue)
                End If

                value = StringValue
            End If

            Return True
        End Function

        ''' <summary>
        ''' Called by base to set update the UI
        ''' </summary>
        ''' <param name="control"></param>
        ''' <param name="prop"></param>
        ''' <param name="value"></param>
        Protected Function StartupObjectSet(control As Control, prop As PropertyDescriptor, value As Object) As Boolean
            'This is handled by the ApplicationType set, so do nothing here
            'CONSIDER: The start-up object/MainForm-handling code needs to be reworked - it makes undo/redo/external property changes
            '  more difficult than they should be.  Get code should not be changing the value of other properties.

            If Not m_fInsideInit Then
                'Property has been changed, refresh.
                PopulateStartupObject(StartUpObjectSupported(), False)
            End If

            Return True
        End Function

        ''' <summary>
        ''' Setter for MainForm.  We handle this so that we also get notified when the property
        '''   has changed.
        ''' </summary>
        ''' <param name="control"></param>
        ''' <param name="prop"></param>
        ''' <param name="value"></param>
        Protected Function MainFormNoRootNSSet(control As Control, prop As PropertyDescriptor, value As Object) As Boolean
            If Not PropertyControlData.IsSpecialValue(value) Then
                MainFormTextboxNoRootNS.Text = DirectCast(value, String)

                'When this changes, we need to update the start-up object combobox
                If Not m_fInsideInit Then
                    PopulateStartupObject(StartUpObjectSupported(), PopulateDropdown:=False)
                End If
            Else
                MainFormTextboxNoRootNS.Text = ""
            End If

            Return True
        End Function
        ''' <param name="OutputType"></param>
        Private Sub PopulateControlSet(OutputType As UInteger)
            Debug.Assert(m_Objects.Length <= 1, "Multiple project updates not supported")
            PopulateStartupObject(StartUpObjectSupported(OutputType), False)
        End Sub

        Private Sub PopulateControlSet(AppType As ApplicationTypes)
            Debug.Assert(m_Objects.Length <= 1, "Multiple project updates not supported")
            PopulateStartupObject(StartUpObjectSupportedForApplicationType(AppType), False)
        End Sub

        ''' <summary>
        ''' Populates the splash screen combobox's text and optionally dropdown entries
        ''' </summary>
        ''' <param name="PopulateDropdown">If false, only the current text in the combobox is set.  If true, the entire dropdown list is populated.  For performance reasons, False should be used until the user actually drops down the list.</param>
        Protected Sub PopulateSplashScreenList(PopulateDropdown As Boolean)
            'Use the same list as StartupObject, but no sub main

            Dim StartupObjectControlData As PropertyControlData = GetPropertyControlData(Const_StartupObject)
            Dim SplashScreenControlData As PropertyControlData = GetPropertyControlData(Const_SplashScreenNoRootNS)

            If Not MyApplicationPropertiesSupported OrElse StartupObjectControlData.IsMissing OrElse SplashScreenControlData.IsMissing Then
                Debug.Assert(SplashScreenComboBox.Enabled = False) 'Should have been disabled via PropertyControlData mechanism
                Debug.Assert(SplashScreenLabel.Enabled = False) 'Should have been disabled via PropertyControlData mechanism
            Else
                With SplashScreenComboBox
                    .Items.Clear()
                    .Items.Add(_noneText)

                    If PopulateDropdown Then
                        Switches.TracePDPerf("*** Populating splash screen list from the project [may be slow for a large project]")
                        Debug.Assert(Not m_fInsideInit, "PERFORMANCE ALERT: We shouldn't be populating the splash screen dropdown list during page initialization, it should be done later if needed.")
                        Using New WaitCursor
                            Dim CurrentMainForm As String = MyApplicationProperties.MainFormNoRootNamespace

                            For Each SplashForm As String In GetFormEntryPoints(IncludeSplashScreen:=True) _
                                .Select(Function(e) RemoveCurrentRootNamespace(e)) _
                                .OrderBy(Function(n) n)
                                'Only add forms to this list, skip 'Sub Main'
                                If (Not SplashForm.Equals(Const_MyApplicationEntryPoint, StringComparison.OrdinalIgnoreCase)) AndAlso
                                    (Not SplashForm.Equals(Const_SubMain, StringComparison.OrdinalIgnoreCase)) Then
                                    'We don't allow the splash form and main form to be the same, so don't
                                    '  put the main into the splash form list
                                    If Not SplashForm.Equals(CurrentMainForm, StringComparison.OrdinalIgnoreCase) Then
                                        .Items.Add(SplashForm)
                                    End If
                                End If
                            Next
                        End Using
                    End If

                    If MyApplicationProperties.SplashScreenNoRootNS = "" Then
                        'Set to (None)
                        .SelectedIndex = 0
                    Else
                        .SelectedItem = MyApplicationProperties.SplashScreenNoRootNS
                        If .SelectedItem Is Nothing Then
                            'Not in the list - add it
                            .SelectedIndex = .Items.Add(MyApplicationProperties.SplashScreenNoRootNS)
                        End If
                    End If
                End With
            End If
        End Sub

        ''' <summary>
        ''' Returns True iff the My Application framework should be supportable
        '''   in this project.  It does not necessarily mean that it's turned on,
        '''   just that it can be supported.
        ''' </summary>
        Private Function MyApplicationFrameworkSupported() As Boolean
            If Not MyApplicationPropertiesSupported Then
                Return False
            End If

            Dim StartupObjectControlData As PropertyControlData = GetPropertyControlData(Const_StartupObject)
            If StartupObjectControlData.IsMissing Then
                'This project type does not support the Startup-Object property, therefore it can't
                '  support the My application framework.
                Return False
            End If

            If MyTypeDisabled() Then
                Return False
            End If

            Return True
        End Function

        ''' <summary>
        ''' Returns True iff the My Application framework stuff is supported
        '''   in this project system *and* it is currently turned on by the
        '''   user.
        ''' This means, among other things, that we have a list of start-up *forms*
        '''   instead of objects.
        ''' </summary>
        Private Function MyApplicationFrameworkEnabled() As Boolean
            If Not MyApplicationFrameworkSupported() Then
                Return False
            End If

            If Not _usingMyApplicationTypes Then
                Return False
            End If

            Dim appType As ApplicationTypeInfo = DirectCast(ApplicationTypeComboBox.SelectedItem, ApplicationTypeInfo)
            If appType IsNot Nothing _
                AndAlso appType.ApplicationType = ApplicationTypes.WindowsApp _
                AndAlso UseApplicationFrameworkCheckBox.CheckState = CheckState.Checked _
            Then
                Return True
            Else
                Return False
            End If
        End Function

        ''' <summary>
        ''' Retrieve the list of start-up forms (not start-up objects) from the VB compiler
        ''' </summary>
        Private Function GetFormEntryPoints(IncludeSplashScreen As Boolean) As String()
            Try
                Dim EntryPointProvider As Interop.IVBEntryPointProvider = CType(ServiceProvider.GetService(Interop.NativeMethods.VBCompilerGuid), Interop.IVBEntryPointProvider)
                If EntryPointProvider IsNot Nothing Then
                    Dim EntryPoints() As String = Array.Empty(Of String)()
                    Dim cEntryPointsAvailable As UInteger

                    'First call gets estimated number of entrypoints
                    Dim hr As Integer = EntryPointProvider.GetFormEntryPointsList(ProjectHierarchy, 0, Nothing, cEntryPointsAvailable)
                    If VSErrorHandler.Failed(hr) Then
                        Debug.Fail("Failed to get VB Form entry points, hr=0x" & Hex(hr))
                    ElseIf cEntryPointsAvailable > 0 Then
                        'Keep repeating until we give them a large enough array (it's possible the
                        '  number of entry points available has increased since we made our first call)
                        While EntryPoints.Length < cEntryPointsAvailable
                            ReDim EntryPoints(CInt(cEntryPointsAvailable) - 1)
                            EntryPointProvider.GetFormEntryPointsList(ProjectHierarchy, CUInt(EntryPoints.Length), EntryPoints, cEntryPointsAvailable)
                        End While

                        'We might have ended up with fewer than originally estimated...
                        ReDim Preserve EntryPoints(CInt(cEntryPointsAvailable) - 1)

                        If Not IncludeSplashScreen Then
                            'Filter out the splash screen
                            Dim SplashScreen As String = MyApplicationProperties.SplashScreen
                            For i As Integer = 0 To EntryPoints.Length - 1
                                If EntryPoints(i).Equals(SplashScreen, StringComparison.OrdinalIgnoreCase) Then
                                    'Found it - remove it
                                    For j As Integer = i + 1 To EntryPoints.Length - 1
                                        EntryPoints(i) = EntryPoints(j)
                                    Next
                                    ReDim Preserve EntryPoints(EntryPoints.Length - 1 - 1) 'Reduce allocated number by one
                                    Return EntryPoints
                                End If
                            Next
                        End If

                        'And return 'em...
                        Return EntryPoints
                    End If
                Else
                    Debug.Fail("Failed to get IVBEntryPointProvider")
                End If

            Catch ex As Exception When ReportWithoutCrash(ex, "An exception occurred in GetStartupForms() - using empty list", NameOf(ApplicationPropPageVBWinForms))
            End Try

            Return Array.Empty(Of String)
        End Function

        ''' <summary>
        ''' Populates the start-up object combobox box dropdown
        ''' </summary>
        ''' <param name="StartUpObjectSupported">If false, (None) will be the only entry in the list.</param>
        ''' <param name="PopulateDropdown">If false, only the current text in the combobox is set.  If true, the entire dropdown list is populated.  For performance reasons, False should be used until the user actually drops down the list.</param>
        Protected Sub PopulateStartupObject(StartUpObjectSupported As Boolean, PopulateDropdown As Boolean)
            'overridable to support the csharpapplication page (Sub Main isn't used by C#)
            Dim InsideInitSave As Boolean = m_fInsideInit
            m_fInsideInit = True
            Try
                Dim StartupObjectPropertyControlData As PropertyControlData = GetPropertyControlData(Const_StartupObject)

                If Not StartUpObjectSupported OrElse StartupObjectPropertyControlData.IsMissing Then
                    With StartupObjectComboBox
                        .DropDownStyle = ComboBoxStyle.DropDownList
                        .Items.Clear()
                        .SelectedIndex = .Items.Add(_noneText)
                    End With

                    If StartupObjectPropertyControlData.IsMissing Then
                        StartupObjectComboBox.Enabled = False
                        StartupObjectLabel.Enabled = False
                    End If
                Else
                    Dim prop As PropertyDescriptor = StartupObjectPropertyControlData.PropDesc
                    Dim SwapWithMyAppData As Boolean = MyApplicationFrameworkEnabled()

                    With StartupObjectComboBox
                        .Items.Clear()

                        If PopulateDropdown Then
                            Using New WaitCursor
                                Switches.TracePDPerf("*** Populating start-up object list from the project [may be slow for a large project]")
                                Debug.Assert(Not InsideInitSave, "PERFORMANCE ALERT: We shouldn't be populating the start-up object dropdown list during page initialization, it should be done later if needed.")
                                Dim StartupObjects As ICollection = Nothing
                                If MyApplicationFrameworkEnabled() Then
                                    StartupObjects = GetFormEntryPoints(IncludeSplashScreen:=False)
                                Else
                                    RefreshPropertyStandardValues() 'Force us to see any new start-up objects in the project

                                    'Certain project types may not support standard values
                                    If prop.Converter.GetStandardValuesSupported() Then
                                        StartupObjects = prop.Converter.GetStandardValues()
                                    End If
                                End If

                                If StartupObjects IsNot Nothing Then
                                    For Each o As Object In StartupObjects
                                        Dim EntryPoint As String = RemoveCurrentRootNamespace(TryCast(o, String))
                                        'Remove "My.MyApplication" from the list
                                        If SwapWithMyAppData AndAlso Const_SubMain.Equals(EntryPoint, StringComparison.OrdinalIgnoreCase) Then
                                            'Do not add 'Sub Main' for MY applications
                                        ElseIf Not Const_MyApplicationEntryPoint.Equals(EntryPoint, StringComparison.OrdinalIgnoreCase) Then
                                            .Items.Add(EntryPoint)
                                        End If
                                    Next
                                End If
                            End Using
                        End If

                        '(Okay to use StartupObject's InitialValue because we checked it against IsMissing up above)
                        Dim SelectedItemText As String = RemoveCurrentRootNamespace(CStr(StartupObjectPropertyControlData.InitialValue))
                        If SwapWithMyAppData Then
                            'We're using the My application framework for start-up, so that means we need to show the MainForm from
                            '  our my application stuff instead of what's in the start-up object (which would set to the My application
                            '  start-up).
                            SelectedItemText = MainFormTextboxNoRootNS.Text
                        End If

                        .SelectedItem = SelectedItemText
                        If .SelectedItem Is Nothing AndAlso SelectedItemText <> "" Then
                            .SelectedIndex = .Items.Add(SelectedItemText)
                        End If

                        If .SelectedItem Is Nothing AndAlso SelectedItemText = "" Then
                            .SelectedIndex = .Items.Add(_noneText)
                        End If

                        If PopulateDropdown Then
                            'If "Sub Main" is not in the list and this isn't a WindowsApplication with My, then add it.
                            Dim SubMainIndex As Integer = .Items.IndexOf(Const_SubMain)
                            If SwapWithMyAppData Then
                                'Remove "Sub Main" if this is a MY app
                                If SubMainIndex > 0 Then
                                    .Items.RemoveAt(SubMainIndex)
                                End If
                            ElseIf .Items.IndexOf(Const_SubMain) < 0 Then
                                .Items.Add(Const_SubMain)
                            End If
                        End If
                    End With
                End If
            Finally
                'Restore previous state
                m_fInsideInit = InsideInitSave
            End Try
        End Sub

        Private Sub EnableControlSet(AppType As ApplicationTypes)
            Select Case AppType
                Case ApplicationTypes.CommandLineApp, ApplicationTypes.WindowsService
                    EnableIconComboBox(True)
                    EnableUseApplicationFrameworkCheckBox(False)

                Case ApplicationTypes.WindowsApp
                    EnableIconComboBox(True)
                    EnableUseApplicationFrameworkCheckBox(True)

                Case ApplicationTypes.WindowsClassLib
                    EnableIconComboBox(False)
                    EnableUseApplicationFrameworkCheckBox(False)

                Case ApplicationTypes.WebControl
                    EnableIconComboBox(False)
                    EnableUseApplicationFrameworkCheckBox(False)

                Case Else
                    Debug.Fail("Unexpected ApplicationType")
                    EnableIconComboBox(False)
                    EnableUseApplicationFrameworkCheckBox(False)
            End Select

            EnableMyApplicationControlSet()
            EnableControl(ViewUACSettingsButton, UACSettingsButtonSupported(AppType))
        End Sub
        ''' <param name="OutputType"></param>
        Private Sub EnableControlSet(OutputType As VSLangProj.prjOutputType)
            EnableIconComboBox(OutputType <> VSLangProj.prjOutputType.prjOutputTypeLibrary)
            EnableMyApplicationControlSet()
            EnableControl(ViewUACSettingsButton, UACSettingsButtonSupported(OutputType))
        End Sub

        ''' <summary>
        ''' Sets the visibility of the MyApplication-related properties
        ''' </summary>
        Private Sub EnableMyApplicationControlSet()
            If Not MyApplicationPropertiesSupported Then
                'If MyApplication property not supported at all, then this project system flavor has disabled it,
                '  and we want to completely hide all my-related controls, so we don't confuse users.
                WindowsAppGroupBox.Visible = False
                UseApplicationFrameworkCheckBox.Visible = False
            Else
                WindowsAppGroupBox.Visible = True
                UseApplicationFrameworkCheckBox.Visible = True
                SaveMySettingsCheckbox.Enabled = MySettingsSupported()
            End If
        End Sub

        Protected Overrides Function GetF1HelpKeyword() As String
            Return HelpKeywords.VBProjPropApplication
        End Function

        ''' <summary>
        ''' Customizable processing done before the class has populated controls in the ControlData array
        ''' </summary>
        ''' <remarks>
        ''' Override this to implement custom processing.
        ''' IMPORTANT NOTE: this method can be called multiple times on the same page.  In particular,
        '''   it is called on every SetObjects call, which means that when the user changes the
        '''   selected configuration, it is called again.
        ''' </remarks>
        Protected Overrides Sub PreInitPage()
            MyBase.PreInitPage()

            If Not SupportsOutputTypeProperty() Then

                ApplicationTypeComboBox.Enabled = False
                ApplicationTypeLabel.Enabled = False

            Else

                ' If the project specifies the output types, use the output types instead of the my application types
                _usingMyApplicationTypes = Not PopulateOutputTypeComboBoxFromProjectProperty(ApplicationTypeComboBox)

                If _usingMyApplicationTypes Then
                    PopulateApplicationTypes(ApplicationTypeComboBox, s_applicationTypes)
                End If
            End If

            ShutdownModeComboBox.Items.Clear()
            ShutdownModeComboBox.Items.AddRange(_shutdownModeStringValues)

            AuthenticationModeComboBox.Items.Clear()
            AuthenticationModeComboBox.Items.AddRange(_authenticationModeStringValues)

            PopulateTargetFrameworkComboBox(TargetFrameworkComboBox)

            ' Hide the AssemblyInformation button if project supports Pack capability, and hence has a Package property page with assembly info properties.
            EnableControl(AssemblyInfoButton, Not ProjectHierarchy.IsCapabilityMatch(Pack))
        End Sub

        ''' <summary>
        ''' Customizable processing done after base class has populated controls in the ControlData array
        ''' </summary>
        ''' <remarks>
        ''' Override this to implement custom processing.
        ''' IMPORTANT NOTE: this method can be called multiple times on the same page.  In particular,
        '''   it is called on every SetObjects call, which means that when the user changes the
        '''   selected configuration, it is called again.
        ''' </remarks>
        Protected Overrides Sub PostInitPage()
            MyBase.PostInitPage()

            If MyTypeDisabled() Then
                'If the MyType is disabled, we should turn on Custom Sub Main.  This will ensure we don't write any
                '  code for Application.Designer.vb, which would not compile for ApplicationType=WindowsForms.
                If MyApplicationProperties IsNot Nothing Then
                    Try
                        MyApplicationProperties.CustomSubMain = True
                        UseApplicationFrameworkCheckBox.CheckState = CheckState.Unchecked
                    Catch ex As Exception When ReportWithoutCrash(ex, NameOf(PostInitPage), NameOf(ApplicationPropPageVBWinForms))
                    End Try
                End If
            End If

            ' enable/disable controls based upon the current value of the project's
            '   OutputType (.exe, .dll...)
            EnableControlSet(ProjectProperties.OutputType)

            PopulateIconList(False)
            UpdateIconImage(False)
            SetStartupObjectLabelText()

            PopulateSplashScreenList(False)

        End Sub

        ''' <summary>
        ''' Shows or hides the Auto-generate Binding Redirects checkbox depending on the new target
        ''' framework.
        ''' </summary>
        Protected Overrides Sub TargetFrameworkMonikerChanged()
            ShowAutoGeneratedBindingRedirectsCheckBox(TargetFrameworkComboBox, AutoGenerateBindingRedirectsCheckBox)
        End Sub

        Public Overrides Function GetUserDefinedPropertyDescriptor(PropertyName As String) As PropertyDescriptor
            If PropertyName = Const_MyApplication Then
                Return New UserPropertyDescriptor(PropertyName, GetType(MyApplicationProperties))

            ElseIf PropertyName = Const_EnableVisualStyles Then
                Return New UserPropertyDescriptor(PropertyName, GetType(Boolean))

            ElseIf PropertyName = Const_AuthenticationMode Then
                Return New UserPropertyDescriptor(PropertyName, GetType(String))

            ElseIf PropertyName = Const_SingleInstance Then
                Return New UserPropertyDescriptor(PropertyName, GetType(Boolean))

            ElseIf PropertyName = Const_ShutdownMode Then
                Return New UserPropertyDescriptor(PropertyName, GetType(String))

            ElseIf PropertyName = Const_SplashScreenNoRootNS Then
                Return New UserPropertyDescriptor(PropertyName, GetType(String))

            ElseIf PropertyName = Const_CustomSubMain Then
                Return New UserPropertyDescriptor(PropertyName, GetType(Boolean))

            ElseIf PropertyName = Const_MainFormNoRootNS Then
                Return New UserPropertyDescriptor(PropertyName, GetType(String))

            ElseIf PropertyName = Const_SaveMySettingsOnExit Then
                Return New UserPropertyDescriptor(PropertyName, GetType(Boolean))

            Else
                Return Nothing
            End If
        End Function

        ''' <summary>
        ''' Takes a value from the property store, and converts it into the UI-displayable form
        ''' </summary>
        ''' <param name="PropertyName"></param>
        ''' <param name="Value"></param>
        Public Overrides Function ReadUserDefinedProperty(PropertyName As String, ByRef Value As Object) As Boolean

            If PropertyName = Const_MyApplication Then
                If Not MyApplicationPropertiesSupported Then
                    Value = PropertyControlData.MissingProperty
                Else
                    Value = MyApplicationProperties
                End If

            ElseIf PropertyName = Const_EnableVisualStyles Then
                If Not MyApplicationPropertiesSupported Then
                    Value = PropertyControlData.MissingProperty
                Else
                    Value = MyApplicationProperties.EnableVisualStyles
                End If

            ElseIf PropertyName = Const_SingleInstance Then
                If Not MyApplicationPropertiesSupported Then
                    Value = PropertyControlData.MissingProperty
                Else
                    Value = MyApplicationProperties.SingleInstance
                End If

            ElseIf PropertyName = Const_ShutdownMode Then
                If Not MyApplicationPropertiesSupported Then
                    Value = PropertyControlData.MissingProperty
                Else
                    Dim index As Integer = MyApplicationProperties.ShutdownMode
                    If index < 0 OrElse index > 1 Then
                        'If user horked the values, default to form exit
                        index = 0
                    End If
                    Value = _shutdownModeStringValues(index)
                End If

            ElseIf PropertyName = Const_SplashScreenNoRootNS Then
                If Not MyApplicationPropertiesSupported Then
                    Value = PropertyControlData.MissingProperty
                Else
                    If MyApplicationProperties.SplashScreenNoRootNS = "" Then
                        Value = _noneText
                    ElseIf IsNoneText(MyApplicationProperties.SplashScreenNoRootNS) Then
                        Debug.Fail("Splash screen should not have been saved as (None)")
                        Value = ""
                    Else
                        Value = MyApplicationProperties.SplashScreenNoRootNS
                    End If
                End If

            ElseIf PropertyName = Const_MainFormNoRootNS Then
                If Not MyApplicationPropertiesSupported Then
                    Value = PropertyControlData.MissingProperty
                Else
                    Dim MainForm As String = MyApplicationProperties.MainFormNoRootNamespace
                    Debug.Assert(Not IsNoneText(MainForm), "MainForm should not have been persisted as (None)")
                    If MainForm = "" Then
                        Value = _noneText
                    ElseIf Not IsNoneText(MainForm) Then
                        Value = MainForm
                    End If
                End If

            ElseIf PropertyName = Const_CustomSubMain Then
                If Not MyApplicationPropertiesSupported Then
                    Value = PropertyControlData.MissingProperty
                Else
                    Value = MyApplicationProperties.CustomSubMainRaw
                End If

            ElseIf PropertyName = Const_AuthenticationMode Then
                If Not MyApplicationPropertiesSupported Then
                    Value = PropertyControlData.MissingProperty
                Else
                    Dim Index As Integer = MyApplicationProperties.AuthenticationMode
                    If Not [Enum].IsDefined(GetType(AuthenticationMode), Index) Then
                        'If user horked the values, default to Windows authentication
                        Index = AuthenticationMode.Windows
                    End If

                    Value = _authenticationModeStringValues(Index)
                End If
            ElseIf PropertyName = Const_SaveMySettingsOnExit Then
                If Not MyApplicationPropertiesSupported Then
                    Value = PropertyControlData.MissingProperty
                Else
                    Value = MyApplicationProperties.SaveMySettingsOnExit
                End If

            Else
                Return False
            End If

            Return True
        End Function

        ''' <summary>
        ''' Takes a value from the UI, converts it and writes it into the property store
        ''' </summary>
        ''' <param name="PropertyName"></param>
        ''' <param name="Value"></param>
        Public Overrides Function WriteUserDefinedProperty(PropertyName As String, Value As Object) As Boolean
            If PropertyName = Const_MyApplication Then
                Dim x = MyApplicationProperties

            ElseIf PropertyName = Const_EnableVisualStyles Then
                If Not MyApplicationPropertiesSupported Then
                    Debug.Fail("Shouldn't be trying to write this property when MyApplicationProperties is missing")
                    Return True 'defensive
                End If
                MyApplicationProperties.EnableVisualStyles = CBool(Value)

            ElseIf PropertyName = Const_SingleInstance Then
                If Not MyApplicationPropertiesSupported Then
                    Debug.Fail("Shouldn't be trying to write this property when MyApplicationProperties is missing")
                    Return True 'defensive
                End If
                MyApplicationProperties.SingleInstance = CBool(Value)

            ElseIf PropertyName = Const_ShutdownMode Then
                If Not MyApplicationPropertiesSupported Then
                    Debug.Fail("Shouldn't be trying to write this property when MyApplicationProperties is missing")
                    Return True 'defensive
                End If

                Dim index As Integer
                If _shutdownModeStringValues(1).Equals(CStr(Value), StringComparison.CurrentCultureIgnoreCase) Then
                    'If user horked the values, default to form exit
                    index = 1
                Else
                    index = 0
                End If
                MyApplicationProperties.ShutdownMode = index

            ElseIf PropertyName = Const_SplashScreenNoRootNS Then
                If Not MyApplicationPropertiesSupported Then
                    Debug.Fail("Shouldn't be trying to write this property when MyApplicationProperties is missing")
                    Return True 'defensive
                End If

                Dim SplashScreenNoRootNS As String = Trim(TryCast(Value, String))
                If IsNoneText(SplashScreenNoRootNS) Then
                    'When the splash screen is none, we save it as an empty string
                    SplashScreenNoRootNS = ""
                End If
                MyApplicationProperties.SplashScreenNoRootNS = SplashScreenNoRootNS

            ElseIf PropertyName = Const_MainFormNoRootNS Then
                If Not MyApplicationPropertiesSupported Then
                    Debug.Fail("Shouldn't be trying to write this property when MyApplicationProperties is missing")
                    Return True 'defensive
                End If

                Dim MainForm As String = Trim(TryCast(Value, String))
                If IsNoneText(MainForm) Then
                    MainForm = ""
                End If
                MyApplicationProperties.MainFormNoRootNamespace = MainForm

            ElseIf PropertyName = Const_CustomSubMain Then
                If Not MyApplicationPropertiesSupported Then
                    Debug.Fail("Shouldn't be trying to write this property when MyApplicationProperties is missing")
                    Return True 'defensive
                End If

                MyApplicationProperties.CustomSubMain = CBool(Value)

            ElseIf PropertyName = Const_AuthenticationMode Then
                If Not MyApplicationPropertiesSupported Then
                    Debug.Fail("Shouldn't be trying to write this property when MyApplicationProperties is missing")
                    Return True 'defensive
                End If

                Dim Index As Integer
                If _authenticationModeStringValues(AuthenticationMode.Windows).Equals(CStr(Value), StringComparison.CurrentCultureIgnoreCase) Then
                    Index = AuthenticationMode.Windows
                ElseIf _authenticationModeStringValues(AuthenticationMode.ApplicationDefined).Equals(CStr(Value), StringComparison.CurrentCultureIgnoreCase) Then
                    Index = AuthenticationMode.ApplicationDefined
                Else
                    'If user horked the values, default to Windows
                    Index = AuthenticationMode.Windows
                End If
                MyApplicationProperties.AuthenticationMode = Index

            ElseIf PropertyName = Const_SaveMySettingsOnExit Then
                If Not MyApplicationPropertiesSupported Then
                    Debug.Fail("Shouldn't be trying to write this property when MyApplicationProperties is missing")
                    Return True 'defensive
                End If
                MyApplicationProperties.SaveMySettingsOnExit = CBool(Value)

            Else
                Return False
            End If

            Return True
        End Function

        ''' <summary>
        ''' Get the current value of MyType from the project properties
        ''' </summary>
        Private Function GetMyTypeFromProject() As String
            Dim MyTypeObject As Object = Nothing
            If GetProperty(VBProjPropId.VBPROJPROPID_MyType, MyTypeObject) Then
                Return TryCast(MyTypeObject, String)
            End If

            Return Nothing
        End Function

        ''' <summary>
        ''' If MyType is set to "Empty" or "Custom", then the property page should consider
        '''   the MyType function "disabled" and should not show the My application properties,
        '''   nor should it change the MyType to any other value.  This allows programmers to
        '''   effectively turn off My and leave it off.  Returns true if My has been disabled.
        ''' </summary>
        Private Function MyTypeDisabled() As Boolean
            If Not _isMyTypeDisabledCached Then
                _isMyTypeDisabledCached = True
                Dim MyType As String = GetMyTypeFromProject()

                _isMyTypeDisabled = MyType IsNot Nothing _
                    AndAlso (MyType.Equals(MyApplication.MyApplicationProperties.Const_MyType_Empty, StringComparison.OrdinalIgnoreCase) _
                                OrElse MyType.Equals(MyApplication.MyApplicationProperties.Const_MyType_Custom, StringComparison.OrdinalIgnoreCase))
            End If

            Return _isMyTypeDisabled
        End Function

        ''' <summary>
        ''' Sets the current value of MyType based on the application type
        ''' </summary>
        ''' <param name="AppType"></param>
        Private Sub SetMyType(AppType As ApplicationTypes, ReadyToApply As Boolean)
            Debug.Assert(UseApplicationFrameworkCheckBox.CheckState <> CheckState.Indeterminate OrElse Not MyApplicationFrameworkSupported() OrElse MyTypeDisabled(),
                "UseApplicationFrameworkCheckbox shouldn't be indeterminate")
            Dim NewMyType As String = MyTypeFromApplicationType(AppType, UseApplicationFrameworkCheckBox.CheckState = CheckState.Unchecked OrElse Not MyApplicationFrameworkSupported() OrElse MyTypeDisabled())
            Debug.Assert(NewMyType IsNot Nothing)
            NewMyType = NothingToEmptyString(NewMyType)
            Dim CurrentMyType As Object = Nothing
            If MyTypeGet(Nothing, Nothing, CurrentMyType) Then
<<<<<<< HEAD
                If CurrentMyType Is Nothing OrElse Not TypeOf CurrentMyType Is String OrElse Not String.Equals(NewMyType, CStr(CurrentMyType), StringComparison.Ordinal) Then
                    'The value has changed -
=======
                If CurrentMyType Is Nothing OrElse TypeOf CurrentMyType IsNot String OrElse Not String.Equals(NewMyType, CStr(CurrentMyType), StringComparison.Ordinal) Then
                    'The value has changed - 
>>>>>>> 58c5af8f
                    ' now poke it into our storage thru the same mechanism that the page-hosting
                    '   infrastructure does.
                    '
                    If MyTypeDisabled() Then
                        Trace.WriteLine("MyType has been disabled (""Empty"" or ""Custom"") - not changing the value of MyType")
                        Return
                    End If

                    ' Save the new MyType
                    Dim stValue As String = CType(NewMyType, String)

                    If (stValue IsNot Nothing) AndAlso (stValue.Trim().Length > 0) Then
                        _myType = stValue
                    Else
                        _myType = Nothing
                    End If

                    SetDirty(VBProjPropId.VBPROJPROPID_MyType, ReadyToApply)
                    If ReadyToApply Then
                        UpdateApplicationTypeUI()
                    End If
                End If
            Else
                Debug.Fail("MyTypeGet failed")
            End If
        End Sub

        ''' <summary>
        ''' Sets the current value of MyType based on the application type
        ''' </summary>
        ''' <param name="AppType"></param>
        Private Shared Function MyTypeFromApplicationType(AppType As ApplicationTypes, CustomSubMain As Boolean) As String
            Dim MyType As String

            Select Case AppType
                Case ApplicationTypes.WindowsApp
                    If CustomSubMain Then
                        MyType = MyApplication.MyApplicationProperties.Const_MyType_WindowsFormsWithCustomSubMain
                    Else
                        MyType = MyApplication.MyApplicationProperties.Const_MyType_WindowsForms
                    End If

                Case ApplicationTypes.WindowsClassLib
                    MyType = MyApplication.MyApplicationProperties.Const_MyType_Windows

                Case ApplicationTypes.CommandLineApp
                    MyType = MyApplication.MyApplicationProperties.Const_MyType_Console

                Case ApplicationTypes.WindowsService
                    MyType = MyApplication.MyApplicationProperties.Const_MyType_Console

                Case ApplicationTypes.WebControl
                    MyType = MyApplication.MyApplicationProperties.Const_MyType_WebControl

                Case Else
                    Debug.Fail("Unexpected Application Type - setting MyType to empty")
                    MyType = ""
            End Select

            Return MyType
        End Function

        ''' <summary>
        ''' Sets the text on the start-up object label to be either "Startup object" or "Startup form" depending
        '''   on whether a custom sub main is being used or not.
        ''' </summary>
        Private Sub SetStartupObjectLabelText()
            If MyApplicationFrameworkEnabled() Then
                StartupObjectLabel.Text = _startupFormLabelText
            Else
                StartupObjectLabel.Text = _startupObjectLabelText
            End If
        End Sub

        Private Sub AssemblyInfoButton_Click(sender As Object, e As EventArgs) Handles AssemblyInfoButton.Click
            ShowChildPage(My.Resources.Microsoft_VisualStudio_Editors_Designer.PPG_AssemblyInfo_Title, GetType(AssemblyInfoPropPage), HelpKeywords.VBProjPropAssemblyInfo)
        End Sub

        ''' <summary>
        ''' Set the drop-down width of comboboxes with user-handled events so they'll fit their contents
        ''' </summary>
        ''' <param name="sender"></param>
        ''' <param name="e"></param>
        Private Sub ComboBoxes_DropDown(sender As Object, e As EventArgs) Handles ApplicationTypeComboBox.DropDown
            SetComboBoxDropdownWidth(DirectCast(sender, ComboBox))
        End Sub

        ''' <summary>
        ''' Retrieve the current application type set in the UI
        ''' </summary>
        Private Function GetAppTypeFromUI() As ApplicationTypes
            Dim appTypeInfo As ApplicationTypeInfo = TryCast(ApplicationTypeComboBox.SelectedItem, ApplicationTypeInfo)
            If appTypeInfo IsNot Nothing Then
                Return appTypeInfo.ApplicationType
            Else
                Return ApplicationTypes.WindowsApp
            End If
        End Function

        ''' <summary>
        ''' Add required references for the current application type set in the UI
        ''' </summary>
        Private Sub AddRequiredReferences()
            Dim appTypeInfo As ApplicationTypeInfo = TryCast(ApplicationTypeComboBox.SelectedItem, ApplicationTypeInfo)
            Dim requiredReferences As String()
            If appTypeInfo Is Nothing Then
                appTypeInfo = s_applicationTypes.Find(ApplicationTypeInfo.ApplicationTypePredicate(ApplicationTypes.WindowsApp))
            End If

            requiredReferences = appTypeInfo.References

            Dim vsProj As VSLangProj.VSProject = CType(DTEProject.Object, VSLangProj.VSProject)
            For Each requiredReference As String In requiredReferences
                vsProj.References.Add(requiredReference)
            Next
        End Sub

        Private Sub ApplicationTypeComboBox_SelectionChangeCommitted(sender As Object, e As EventArgs) Handles ApplicationTypeComboBox.SelectionChangeCommitted
            If m_fInsideInit Then
                Return
            End If

            If _settingApplicationType Then
                Return
            End If

            Try
                _settingApplicationType = True

                Dim outputType As UInteger

                If _usingMyApplicationTypes Then
                    'Disable or enable the controls based on ApplicationType
                    Dim AppType As ApplicationTypes = GetAppTypeFromUI()
                    EnableControlSet(AppType)

                    ' add necessary references...
                    Try
                        AddRequiredReferences()
                    Catch ex As Exception When ReportWithoutCrash(ex, NameOf(ApplicationTypeComboBox_SelectionChangeCommitted), NameOf(ApplicationPropPageVBWinForms)) AndAlso
                        Not IsCheckoutCanceledException(ex)

                        ShowErrorMessage(ex)
                    End Try

                    'Update MyType property
                    '
                    SetMyType(AppType, False)
                    outputType = MyApplication.MyApplicationProperties.OutputTypeFromApplicationType(AppType)
                Else
                    outputType = CUInt(GetControlValueNative(Const_OutputTypeEx))
                End If

                SetStartupObjectLabelText()

                'Mark all fields dirty that need to update with this change
                '
                SetDirty(VsProjPropId110.VBPROJPROPID_OutputTypeEx, False)
                SetDirty(VsProjPropId.VBPROJPROPID_StartupObject, False)

                SetDirty(True)
                If ProjectReloadedDuringCheckout Then
                    Return
                End If

                PopulateControlSet(outputType)

            Catch ex As Exception When ReportWithoutCrash(ex, NameOf(ApplicationTypeComboBox_SelectionChangeCommitted), NameOf(ApplicationPropPageVBWinForms))
                ' There are lots of issues with check-out... I leave it to vswhidbey 475879
                Dim appTypeValue As Object = Nothing
                Dim CurrentAppType As ApplicationTypes = CType(appTypeValue, ApplicationTypes)
                ApplicationTypeComboBox.SelectedIndex = CInt(CurrentAppType)
                EnableControlSet(CurrentAppType)
                PopulateControlSet(CurrentAppType)
                ShowErrorMessage(ex)
            Finally
                _settingApplicationType = False

            End Try

            ' We've got to make sure that we run the custom tool whenever we change
            ' the "application type"
            TryRunCustomToolForMyApplication()

        End Sub

        Private Sub StartupObjectComboBox_SelectionChangeCommitted(sender As Object, e As EventArgs) Handles StartupObjectComboBox.SelectionChangeCommitted
            If m_fInsideInit Then
                Return
            End If
            SetDirty(sender, True)
        End Sub

        ''' <summary>
        ''' Handle the "View Code" button's click event.  On this, we navigate to the MyEvents.vb file
        ''' </summary>
        ''' <param name="sender"></param>
        ''' <param name="e"></param>
        Private Sub ViewCodeButton_Click(sender As Object, e As EventArgs) Handles ViewCodeButton.Click
            Static IsInViewCodeButtonClick As Boolean
            If IsInViewCodeButtonClick Then
                'Avoid recursive call (possible because of DoEvents work-around in CreateNewMyEventsFile
                Exit Sub
            End If
            IsInViewCodeButtonClick = True

            ' Navigate to events may add a file to the project, which may in turn cause the
            ' project file to be checked out at a later version. This will cause the project
            ' file to be reloaded, which will dispose me and bad things will happen (unless I
            ' tell myself that I'm about to potentially check out stuff)
            EnterProjectCheckoutSection()
            Try
                MyApplicationProperties.NavigateToEvents()
            Catch ex As Exception When ReportWithoutCrash(ex, NameOf(ViewCodeButton_Click), NameOf(ApplicationPropPageVBWinForms))
                If Not ProjectReloadedDuringCheckout Then
                    ShowErrorMessage(ex)
                End If
            Finally
                LeaveProjectCheckoutSection()
                IsInViewCodeButtonClick = False
            End Try
        End Sub

        ''' <summary>
        ''' Happens when the splash screen combobox box is opened.  Use this to populate it with the
        '''   correct current choices.
        ''' </summary>
        ''' <param name="sender"></param>
        ''' <param name="e"></param>
        Private Sub SplashScreenComboBox_DropDown(sender As Object, e As EventArgs) Handles SplashScreenComboBox.DropDown
            PopulateSplashScreenList(True)
            SetComboBoxDropdownWidth(DirectCast(sender, ComboBox))
        End Sub

        ''' <summary>
        ''' Happens when the start-up object combobox box is opened.  Use this to populate it with the
        '''   correct current choices.
        ''' </summary>
        ''' <param name="sender"></param>
        ''' <param name="e"></param>
        Private Sub StartupObjectComboBox_DropDown(sender As Object, e As EventArgs) Handles StartupObjectComboBox.DropDown
            PopulateStartupObject(StartUpObjectSupported(), True)
            SetComboBoxDropdownWidth(DirectCast(sender, ComboBox))
        End Sub

        ''' <summary>
        ''' Returns true iff the current project supports the default settings file
        ''' </summary>
        Private Function MySettingsSupported() As Boolean
            Debug.Assert(DTEProject IsNot Nothing)
            If DTEProject IsNot Nothing Then
                Dim SpecialFiles As IVsProjectSpecialFiles = TryCast(ProjectHierarchy, IVsProjectSpecialFiles)
                If SpecialFiles IsNot Nothing Then
                    Dim ItemId As UInteger
                    Dim SpecialFilePath As String = Nothing
                    Dim hr As Integer = SpecialFiles.GetFile(__PSFFILEID2.PSFFILEID_AppSettings, CUInt(__PSFFLAGS.PSFF_FullPath), ItemId, SpecialFilePath)
                    If VSErrorHandler.Succeeded(hr) AndAlso SpecialFilePath <> "" Then
                        'Yes, settings files are supported (doesn't necessarily mean the file currently exists)
                        Return True
                    End If
                Else
                    Debug.Fail("Couldn't get IVsProjectSpecialFiles")
                End If
            End If

            Return False
        End Function

#Region "Application icon"

        Private Sub IconCombobox_DropDown(sender As Object, e As EventArgs) Handles IconCombobox.DropDown
            HandleIconComboboxDropDown(sender)
        End Sub

        Private Sub IconCombobox_DropDownClosed(sender As Object, e As EventArgs) Handles IconCombobox.DropDownClosed
            HandleIconComboboxDropDown(sender)
        End Sub

        Private Sub IconCombobox_SelectionChangeCommitted(sender As Object, e As EventArgs) Handles IconCombobox.SelectionChangeCommitted
            HandleIconComboboxSelectionChangeCommitted(sender)
        End Sub

#End Region

        Private Sub UseApplicationFrameworkCheckBox_CheckedChanged(sender As Object, e As EventArgs) Handles UseApplicationFrameworkCheckBox.CheckedChanged
            If m_fInsideInit Then
                Return
            End If

            If UseApplicationFrameworkCheckBox.CheckState = CheckState.Checked Then
                'Having the application framework enabled requires that the start-up object be a form.  If there
                '  is no such form available, the code in StartupObjectGet will not be able to correct the Start-up
                '  object to be a form, and we'll end up possibly with compiler errors in the generated code which will
                '  be confusing to the user.  So if there is no start-up form available in the project, then disable
                '  the application framework again and tell the user why.
                If GetFormEntryPoints(IncludeSplashScreen:=False).Length = 0 Then
                    ShowErrorMessage(My.Resources.Microsoft_VisualStudio_Editors_Designer.PPG_Application_InvalidSubMainStartup)
                    Try
                        Debug.Assert(Not m_fInsideInit, "This should have been checked at the beginning of this method")
                        m_fInsideInit = True 'Keep this routine from getting called recursively
                        UseApplicationFrameworkCheckBox.CheckState = CheckState.Unchecked
                    Finally
                        m_fInsideInit = False
                    End Try
                    Return
                End If
            End If

            'Checkstate should toggle the enabled state of the application groupbox
            WindowsAppGroupBox.Enabled = MyApplicationFrameworkEnabled()

            'Startupobject must be reset when 'CustomSubMain' is changed
            SetDirty(VsProjPropId.VBPROJPROPID_StartupObject, False)
            SetDirty(MyAppDISPIDs.CustomSubMain, False)
            'MyType may change
            SetMyType(GetAppTypeFromUI, False)
            SetStartupObjectLabelText()

            SetDirty(True)
            If ProjectReloadedDuringCheckout Then
                Return
            End If

            UpdateApplicationTypeUI()
            PopulateStartupObject(StartUpObjectSupported(), False)
        End Sub

        ''' <summary>
        ''' Returns true if start-up objects other than "(None)" are supported for this app type
        ''' </summary>
        Private Shared Function StartUpObjectSupportedForApplicationType(AppType As ApplicationTypes) As Boolean
            Return Not IsClassLibrary(AppType)
        End Function

        ''' <summary>
        ''' Returns True iff the given string is the special value used for "(None)"
        ''' </summary>
        ''' <param name="Value"></param>
        Private Function IsNoneText(Value As String) As Boolean
            'We use ordinal because a) we put the value into the combobox, it could not have magically
            '  changed case, and b) we don't want to use culture-aware because if the user changes cultures
            '  while our page is up, our functionality might be affected
            Return Value IsNot Nothing AndAlso Value.Equals(_noneText, StringComparison.Ordinal)
        End Function

        ''' <summary>
        ''' Fired when any of the MyApplicationProperty values has been changed
        ''' </summary>
        ''' <param name="sender"></param>
        ''' <param name="e"></param>
        Private Sub MyApplicationProperties_PropertyChanged(sender As Object, e As PropertyChangedEventArgs) Handles _myApplicationPropertiesNotifyPropertyChanged.PropertyChanged
            Debug.Assert(e.PropertyName <> "")
            Switches.TracePDProperties(TraceLevel.Info, "MyApplicationProperties_PropertyChanged(""" & e.PropertyName & """)")

            Dim Data As PropertyControlData = GetPropertyControlData(e.PropertyName)

            If Data IsNot Nothing Then
                'Let the base class take care of it in the usual way for external property changes...
                OnExternalPropertyChanged(Data.DispId, "MyApplicationProperties")
            Else
                Debug.Fail("Couldn't find property control data for property changed in MyApplicationProperties")
            End If
        End Sub

        Protected Overloads Overrides Sub Dispose(disposing As Boolean)
            If disposing Then
                If _components IsNot Nothing Then
                    _components.Dispose()
                End If

            End If
            MyBase.Dispose(disposing)
        End Sub

#Region "UAC Settings"

        ''' <summary>
        ''' The View UAC Settings button has been clicked...
        ''' </summary>
        ''' <param name="sender"></param>
        ''' <param name="e"></param>
        Private Sub ViewUACSettingsButton_Click(sender As Object, e As EventArgs) Handles ViewUACSettingsButton.Click
            ViewUACSettings()
        End Sub

#End Region

    End Class

End Namespace
<|MERGE_RESOLUTION|>--- conflicted
+++ resolved
@@ -1269,13 +1269,8 @@
             NewMyType = NothingToEmptyString(NewMyType)
             Dim CurrentMyType As Object = Nothing
             If MyTypeGet(Nothing, Nothing, CurrentMyType) Then
-<<<<<<< HEAD
-                If CurrentMyType Is Nothing OrElse Not TypeOf CurrentMyType Is String OrElse Not String.Equals(NewMyType, CStr(CurrentMyType), StringComparison.Ordinal) Then
-                    'The value has changed -
-=======
                 If CurrentMyType Is Nothing OrElse TypeOf CurrentMyType IsNot String OrElse Not String.Equals(NewMyType, CStr(CurrentMyType), StringComparison.Ordinal) Then
                     'The value has changed - 
->>>>>>> 58c5af8f
                     ' now poke it into our storage thru the same mechanism that the page-hosting
                     '   infrastructure does.
                     '
