﻿' Copyright (c) Microsoft.  All Rights Reserved.  Licensed under the Apache License, Version 2.0.  See License.txt in the project root for license information.

Imports Common = Microsoft.VisualStudio.Editors.AppDesCommon
Imports Microsoft.VisualStudio.Shell.Interop
Imports System.Drawing
Imports System.Windows.Forms
Imports System.Windows.Forms.Design

Namespace Microsoft.VisualStudio.Editors.ApplicationDesigner

    Public Class ProjectDesignerTabControl
        Inherits ContainerControl

        'A list of all buttons currently contained by the control
        Private ReadOnly _buttonCollection As New List(Of ProjectDesignerTabButton)

<<<<<<< HEAD
        Private _renderer As ProjectDesignerTabRenderer 'The renderer to use for painting.  May not be Nothing.
        Private _selectedItem As ProjectDesignerTabButton ' Currently-selected item.  May be Nothing.
=======
        Private ReadOnly _renderer As ProjectDesignerTabRenderer 'The renderer to use for painting.  May not be Nothing.
        Private _selectedItem As ProjectDesignerTabButton ' Currently-seleted item.  May be Nothing.
>>>>>>> 888393da
        Private _hoverItem As ProjectDesignerTabButton ' Currently-hovered item.  May be Nothing.
        Private _hostingPanel As Panel

        'The overflow button for displaying tabs which can't currently fit
        Public WithEvents OverflowButton As Button

        'The overflow menu that gets displayed when the overflow button is pressed
        Private ReadOnly _overflowMenu As New ContextMenuStrip
        Private ReadOnly _overflowTooltip As New ToolTip

        'Backs up the ServiceProvider property
        Private _serviceProvider As IServiceProvider

        'Backs up the VsUIShellService property
        Private _uiShellService As IVsUIShell

        'Backs up the VsUIShell2Service property
        Private _uiShell2Service As IVsUIShell2

        'Backs up the VsUIShell5Service property
        Private _uiShell5Service As IVsUIShell5

        ''' <summary>
        '''  Listen for font/color changes from the shell
        ''' </summary>
        ''' <remarks></remarks>
        Private WithEvents _broadcastMessageEventsHelper As Common.ShellUtil.BroadcastMessageEventsHelper

        Public Event ThemeChanged(sender As Object, args As EventArgs)

#Region " Component Designer generated code "


        Public Sub New()
            _renderer = New ProjectDesignerTabRenderer(Me)

            SuspendLayout()
            Try
                ' This call is required by the Component Designer.
                InitializeComponent()

                Initialize()
            Finally
                ResumeLayout()
            End Try
        End Sub 'New


        'Control override dispose to clean up the component list.
        Protected Overrides Sub Dispose(disposing As Boolean)
            If disposing Then
                If _components IsNot Nothing Then
                    _components.Dispose()
                End If
                If _broadcastMessageEventsHelper IsNot Nothing Then
                    _broadcastMessageEventsHelper.Dispose()
                    _broadcastMessageEventsHelper = Nothing
                End If
            End If
            MyBase.Dispose(disposing)
        End Sub 'Dispose

        'Required by the Control Designer
        Private _components As System.ComponentModel.IContainer


        ' NOTE: The following procedure is required by the Component Designer
        ' It can be modified using the Component Designer.  Do not modify it
        ' using the code editor.
        '<System.Diagnostics.DebuggerNonUserCode()> 
        Private Sub InitializeComponent()
            SuspendLayout()
            _components = New System.ComponentModel.Container

            'No scrollbars
            AutoScroll = False

            ResumeLayout()
        End Sub

#End Region

        ''' <summary>
        ''' Initialization
        ''' </summary>
        ''' <remarks></remarks>
        Private Sub Initialize()
            _hostingPanel = New Panel With {
                .Visible = True,
                .Anchor = AnchorStyles.Top Or AnchorStyles.Left Or AnchorStyles.Bottom Or AnchorStyles.Right,
                .AutoScroll = True,
                .Text = "HostingPanel", 'For debugging
                .AccessibleName = My.Resources.Designer.APPDES_HostingPanelName
            }

            'Add any initialization after the InitializeComponent() call
            '
            Name = "DesignerTabControl"
            Padding = New Padding(0)
            Size = New Size(144, 754)
            TabIndex = 0
            DoubleBuffered = True
            Controls.Add(_hostingPanel)

            SetUpOverflowButton()
        End Sub 'InitTabInfo


        ''' <summary>
        ''' Create the tab overflow button.
        ''' </summary>
        ''' <remarks></remarks>
        Private Sub SetUpOverflowButton()
            'Note: the renderer will position the button, so we don't need to.
            OverflowButton = New ImageButton("Microsoft.VisualStudio.Editors.ApplicationDesigner.OverflowImage", Color.Lime)
            With OverflowButton
                .Name = "OverflowButton"
                .Text = ""
                .AccessibleName = My.Resources.Designer.APPDES_OverflowButton_AccessibilityName
                .Size = New Size(18, 18)
                .Visible = False 'Don't show it until we need it
                _overflowTooltip.SetToolTip(OverflowButton, My.Resources.Designer.APPDES_OverflowButton_Tooltip)

            End With
            Controls.Add(OverflowButton)
        End Sub


        ''' <summary>
        ''' The service provider to use when querying for services related to hosting this control
        '''   instead of the Visual Studio shell.
        ''' Default is Nothing.  If not set, then behavior will be independent of the Visual Studio
        '''   shell (e.g., colors will default to system or fallback colors instead of using the
        '''   shell's color service). 
        ''' </summary>
        ''' <value></value>
        ''' <remarks></remarks>
        Public Property ServiceProvider() As IServiceProvider
            Get
                Return _serviceProvider
            End Get
            Set(value As IServiceProvider)
                _serviceProvider = value
                _renderer.ServiceProvider = value

                If _serviceProvider IsNot Nothing Then
                    OnGotServiceProvider()
                End If
            End Set
        End Property

        Protected ReadOnly Property VsUIShellService As IVsUIShell
            Get
                If (_uiShellService Is Nothing) Then
                    If Common.VBPackageInstance IsNot Nothing Then
                        _uiShellService = TryCast(Common.VBPackageInstance.GetService(GetType(IVsUIShell)), IVsUIShell)
                    ElseIf ServiceProvider IsNot Nothing Then
                        _uiShellService = TryCast(ServiceProvider.GetService(GetType(IVsUIShell)), IVsUIShell)
                    End If
                End If

                Return _uiShellService
            End Get
        End Property

        Protected ReadOnly Property VsUIShell2Service As IVsUIShell2
            Get
                If (_uiShell2Service Is Nothing) Then
                    Dim VsUIShell = VsUIShellService

                    If (VsUIShell IsNot Nothing) Then
                        _uiShell2Service = TryCast(VsUIShell, IVsUIShell2)
                    End If
                End If

                Return _uiShell2Service
            End Get
        End Property

        Protected ReadOnly Property VsUIShell5Service As IVsUIShell5
            Get
                If (_uiShell5Service Is Nothing) Then
                    Dim VsUIShell = VsUIShellService

                    If (VsUIShell IsNot Nothing) Then
                        _uiShell5Service = TryCast(VsUIShell, IVsUIShell5)
                    End If
                End If

                Return _uiShell5Service
            End Get
        End Property


        ''' <summary>
        ''' Called when a non-empty service provider is given to the control.
        ''' </summary>
        ''' <remarks></remarks>
        Private Sub OnGotServiceProvider()
            'We now should have access to the color provider service
            OnThemeChanged()

            If _broadcastMessageEventsHelper IsNot Nothing Then
                _broadcastMessageEventsHelper.Dispose()
                _broadcastMessageEventsHelper = Nothing
            End If
            If _serviceProvider IsNot Nothing Then
                _broadcastMessageEventsHelper = New Common.ShellUtil.BroadcastMessageEventsHelper(_serviceProvider)
            End If
        End Sub

        Protected Overridable Sub OnThemeChanged()
            'Update our themed colors
            Dim VsUIShell5 = VsUIShell5Service
            _hostingPanel.BackColor = Common.ShellUtil.GetProjectDesignerThemeColor(VsUIShell5Service, "Background", __THEMEDCOLORTYPE.TCT_Background, SystemColors.Window)

            'Update our system colors
            Dim VsUIShell2 = VsUIShell2Service
            OverflowButton.FlatAppearance.BorderColor = Common.ShellUtil.GetColor(VsUIShell2, __VSSYSCOLOREX.VSCOLOR_COMMANDBAR_BORDER, SystemColors.WindowFrame)
            OverflowButton.FlatAppearance.MouseOverBackColor = Common.ShellUtil.GetColor(VsUIShell2, __VSSYSCOLOREX.VSCOLOR_COMMANDBAR_HOVER, SystemColors.Highlight)

            'Force the renderer to recreate its GDI objects
            _renderer.CreateGDIObjects(True)

            RaiseEvent ThemeChanged(Me, EventArgs.Empty)
        End Sub


        ''' <summary>
        ''' Returns an enumerable set of tab buttons
        ''' </summary>
        ''' <value></value>
        ''' <remarks></remarks>
        Public ReadOnly Property TabButtons() As IEnumerable(Of ProjectDesignerTabButton)
            Get
                Return _buttonCollection
            End Get
        End Property


        ''' <summary>
        ''' Clears all the tab buttons off of the control
        ''' </summary>
        ''' <remarks></remarks>
        Public Sub ClearTabs()
            _buttonCollection.Clear()
            InvalidateLayout()
        End Sub


        ''' <summary>
        ''' Gets a tab button by index
        ''' </summary>
        ''' <param name="index"></param>
        ''' <returns></returns>
        ''' <remarks></remarks>
        Public Function GetTabButton(index As Integer) As ProjectDesignerTabButton
            Return _buttonCollection(index)
        End Function


        ''' <summary>
        ''' The number of tab buttons, including those not currently visible
        ''' </summary>
        ''' <value></value>
        ''' <remarks></remarks>
        Public ReadOnly Property TabButtonCount() As Integer
            Get
                Return _buttonCollection.Count
            End Get
        End Property


        ''' <summary>
        ''' Get the panel that is used to host controls on the right-hand side
        ''' </summary>
        ''' <value></value>
        ''' <remarks></remarks>
        Public ReadOnly Property HostingPanel() As Panel
            Get
                Return _hostingPanel
            End Get
        End Property


        ''' <summary>
        ''' Perform layout
        ''' </summary>
        ''' <param name="levent"></param>
        ''' <remarks></remarks>
        Protected Overrides Sub OnLayout(levent As LayoutEventArgs)
            Common.Switches.TracePDPerfBegin(levent, "DesignerTabControl.OnLayout()")

            _renderer.PerformLayout() 'This can affect the layout of other controls on this page
            MyBase.OnLayout(levent)

            Invalidate()
            Common.Switches.TracePDPerfEnd("DesignerTabControl.OnLayout()")
        End Sub 'OnLayout


        ''' <summary>
        ''' Causes the layout to be refreshed
        ''' </summary>
        ''' <remarks></remarks>
        Protected Sub InvalidateLayout()
            PerformLayout()
        End Sub


        ''' <summary>
        ''' Adds a new tab to the control
        ''' </summary>
        ''' <param name="Title">The user-friendly, localizable text for the tab that will be displayed.</param>
        ''' <param name="AutomationName">Non-localizable name to be used for QA automation.</param>
        ''' <returns></returns>
        ''' <remarks></remarks>
        Public Function AddTab(Title As String, AutomationName As String) As Integer
            SuspendLayout()
            Dim newIndex As Integer
            Try
                Dim Button As New ProjectDesignerTabButton With {
                    .Text = Title,
                    .Name = AutomationName
                }
                _buttonCollection.Add(Button)
                newIndex = _buttonCollection.Count - 1
                Controls.Add(Button)
                Button.SetIndex(newIndex)
                Button.Visible = True

                If SelectedItem Is Nothing Then
                    SelectedItem = Button
                End If
            Finally
                ResumeLayout()
            End Try

            Return newIndex
        End Function 'AddTab


        ''' <summary>
        ''' Tracks the last item for paint logic
        ''' </summary>
        ''' <value></value>
        ''' <remarks></remarks>
        Public ReadOnly Property HoverItem() As ProjectDesignerTabButton
            Get
                Return _hoverItem
            End Get
        End Property


        ''' <summary>
        ''' Currently selected button
        ''' </summary>
        ''' <value></value>
        ''' <remarks></remarks>
        Public Property SelectedItem() As ProjectDesignerTabButton
            Get
                Return _selectedItem
            End Get
            Set(value As ProjectDesignerTabButton)
                Dim oldSelectedItem As ProjectDesignerTabButton = Nothing

                If _selectedItem Is value Then
                    Return
                End If
                If _selectedItem IsNot Nothing Then
                    oldSelectedItem = _selectedItem
                    _selectedItem.Invalidate()
                End If
                _selectedItem = value

                'If the selected item was the hover item, then clear it
                If _hoverItem Is value Then
                    _hoverItem = Nothing
                End If
                If _selectedItem IsNot Nothing Then
                    _selectedItem.Visible = True 'Must be visible in order to properly get the focus
                    If _selectedItem.CanFocus AndAlso SelectedItem.TabStop Then
                        Common.Switches.TracePDFocus(TraceLevel.Warning, "ProjectDesignerTabControl.set_SelectedItem - Setting focus to selected tab")
                        _selectedItem.Focus()
                    End If
                    _selectedItem.Invalidate()
                End If

                ' Fire state change event to notify the screen reader...
                If oldSelectedItem IsNot Nothing Then
                    CType(oldSelectedItem.AccessibilityObject, ControlAccessibleObject).NotifyClients(AccessibleEvents.StateChange)
                End If
                If _selectedItem IsNot Nothing Then
                    CType(_selectedItem.AccessibilityObject, ControlAccessibleObject).NotifyClients(AccessibleEvents.StateChange)
                End If
            End Set
        End Property


        ''' <summary>
        ''' Currently selected button
        ''' </summary>
        ''' <value></value>
        ''' <remarks></remarks>
        Public Property SelectedIndex() As Integer
            Get
                If _selectedItem Is Nothing Then
                    Return -1
                End If

                Return _selectedItem.ButtonIndex
            End Get
            Set(value As Integer)
                If value = -1 Then
                    SelectedItem = Nothing
                Else
                    SelectedItem = _buttonCollection(value)
                End If
            End Set
        End Property


        ''' <summary>
        ''' Keep painting from happening during WM_PAINT.  We'll paint everything during OnPaintBackground.
        ''' </summary>
        ''' <param name="e"></param>
        ''' <remarks></remarks>
        Protected Overrides Sub OnPaint(e As PaintEventArgs)
        End Sub


        ''' <summary>
        ''' Everything will paint in the background, except buttons which handle their own painting
        ''' </summary>
        ''' <param name="e"></param>
        ''' <remarks></remarks>
        Protected Overrides Sub OnPaintBackground(e As PaintEventArgs)
            Renderer.RenderBackground(e.Graphics)
        End Sub


        ''' <summary>
        ''' Occurs when a button is clicked.
        ''' </summary>
        ''' <param name="item">The tab button which has been clicked.</param>
        ''' <remarks></remarks>
        Public Overridable Sub OnItemClick(item As ProjectDesignerTabButton)
            OnItemClick(item, reactivatePage:=False)
        End Sub

        Public Overridable Sub OnItemClick(item As ProjectDesignerTabButton, reactivatePage As Boolean)
            SelectedItem = item
        End Sub


        ''' <summary>
        ''' Occurs when the mouse enters a button's area
        ''' </summary>
        ''' <param name="e"></param>
        ''' <param name="item"></param>
        ''' <remarks></remarks>
        Public Sub OnItemEnter(e As EventArgs, item As ProjectDesignerTabButton)
            If _hoverItem IsNot item Then
                _hoverItem = item
                item.Invalidate()
            End If
        End Sub


        ''' <summary>
        ''' Occurs when the mouse leaves a button's area
        ''' </summary>
        ''' <param name="e"></param>
        ''' <param name="item"></param>
        ''' <remarks></remarks>
        Public Sub OnItemLeave(e As EventArgs, item As ProjectDesignerTabButton)
            If _hoverItem Is item Then
                _hoverItem = Nothing
                item.Invalidate()
            End If
        End Sub


        ''' <summary>
        ''' Occurs when a tab button gets focus
        ''' </summary>
        ''' <param name="e"></param>
        ''' <param name="item"></param>
        ''' <remarks></remarks>
        Public Overridable Sub OnItemGotFocus(e As EventArgs, item As ProjectDesignerTabButton)
        End Sub

        ''' <summary>
        ''' Create customized accessible object
        ''' </summary>
        Protected Overrides Function CreateAccessibilityInstance() As AccessibleObject
            Return New DesignerTabControlAccessibleObject(Me)
        End Function


        ''' <summary>
        ''' Retrieves the renderer used for this tab control
        ''' </summary>
        ''' <value></value>
        ''' <remarks></remarks>
        Public ReadOnly Property Renderer() As ProjectDesignerTabRenderer
            Get
                Return _renderer
            End Get
        End Property

        ''' <summary>
        ''' Overflow button has been clicked.  Bring up menu of non-visible tab items.
        ''' </summary>
        ''' <param name="sender"></param>
        ''' <param name="e"></param>
        ''' <remarks></remarks>
        Private Sub OverflowButton_Click(sender As Object, e As EventArgs) Handles OverflowButton.Click
            'Set up to use VS colors
            If _serviceProvider IsNot Nothing Then
                Dim uiSvc As IUIService = DirectCast(_serviceProvider.GetService(GetType(IUIService)), IUIService)
                'Set up the menu font and toolstrip renderer
                If uiSvc IsNot Nothing Then
                    Dim Renderer As ToolStripProfessionalRenderer = DirectCast(uiSvc.Styles("VsRenderer"), ToolStripProfessionalRenderer)
                    If Renderer IsNot Nothing Then
                        _overflowMenu.Renderer = Renderer
                    End If

                    Dim NewFont As Font = DirectCast(uiSvc.Styles("DialogFont"), Font)
                    If NewFont IsNot Nothing Then
                        _overflowMenu.Font = NewFont
                    End If

                    Dim CommandBarTextActiveColor As Color = DirectCast(uiSvc.Styles("CommandBarTextActive"), Color)
                    _overflowMenu.ForeColor = CommandBarTextActiveColor

                    Dim CommandBarMenuBackgroundGradientEndColor As Color = DirectCast(uiSvc.Styles("CommandBarMenuBackgroundGradientEnd"), Color)
                    _overflowMenu.BackColor = CommandBarMenuBackgroundGradientEndColor

                End If
            End If

            'Remove old menu items and handlers
            For Each Item As ToolStripMenuItem In _overflowMenu.Items
                RemoveHandler Item.Click, AddressOf OverflowMenuItemClick
            Next
            _overflowMenu.Items.Clear()

            'Create a menu structure for the buttons, and let the user select from that.  We include in the overflow
            '  menu only buttons which are not currently visible in the available space.
            For Each button As ProjectDesignerTabButton In TabButtons
                If Not button.Visible Then
                    Dim MenuItem As New ToolStripMenuItem()
                    With MenuItem
                        .Text = button.TextWithDirtyIndicator
                        .Name = "Overflow_" & button.Name 'For automation - should not be localized
                        AddHandler .Click, AddressOf OverflowMenuItemClick
                        .Tag = button
                    End With
                    _overflowMenu.Items.Add(MenuItem)
                End If
            Next

            If _overflowMenu.Items.Count > 0 Then
                'Show the overflow menu
                Dim OverflowMenuDistanceFromButtonButtonLeft As Size = New Size(-2, 2)
                _overflowMenu.Show(Me,
                    OverflowButton.Left + OverflowMenuDistanceFromButtonButtonLeft.Width,
                    OverflowButton.Bottom + OverflowMenuDistanceFromButtonButtonLeft.Height)
            Else
                Debug.Fail("How did the overflow button get clicked if there are no items to show in the overflow area?")
            End If
        End Sub


        ''' <summary>
        ''' Happens when the user clicks on an entry in the overflow menu.
        ''' </summary>
        ''' <param name="sender"></param>
        ''' <param name="e"></param>
        ''' <remarks></remarks>
        Private Sub OverflowMenuItemClick(sender As Object, e As EventArgs)
            Dim MenuItem As ToolStripMenuItem = DirectCast(sender, ToolStripMenuItem)
            Dim Button As ProjectDesignerTabButton = DirectCast(MenuItem.Tag, ProjectDesignerTabButton)
            Debug.Assert(Button IsNot Nothing)
            If Button IsNot Nothing Then
                'Click it
                OnItemClick(Button)

                'We need to ensure that the selected button becomes and stays visible in the tabs now.
                '  We do that by setting it as the preferred button for the switchable slot.
                '(This must be done after OnItemClick, because otherwise the selected item will be
                '  wrong and the renderer gives preference to the selected item.)
                _renderer.PreferredButtonForSwitchableSlot = Button
            End If
        End Sub

        ''' <summary>
        ''' We've gotta tell the renderer whenever the system colors change...
        ''' </summary>
        ''' <param name="msg"></param>
        ''' <param name="wparam"></param>
        ''' <param name="lparam"></param>
        ''' <remarks></remarks>
        Private Sub OnBroadcastMessageEventsHelperBroadcastMessage(msg As UInteger, wParam As IntPtr, lParam As IntPtr) Handles _broadcastMessageEventsHelper.BroadcastMessage
            Select Case msg
                Case AppDesInterop.Win32Constant.WM_PALETTECHANGED, AppDesInterop.Win32Constant.WM_SYSCOLORCHANGE, AppDesInterop.Win32Constant.WM_THEMECHANGED
                    OnThemeChanged()
            End Select
        End Sub

        '*************************************************
        '* Private Class ImageButton
        '*************************************************

        ''' <summary>
        ''' A button that has these characteristics:
        '''   a) contains a transparent image from resources
        '''   b) has flatstyle
        '''   c) shows a border only when the mouse hovers over it
        ''' </summary>
        ''' <remarks></remarks>
        Private Class ImageButton
            Inherits Button

            Public Sub New()
                'We don't want it to get focus.  Also, if we don't do this, it will have
                '  a border size too large when it does obtain focus (or thinks it does).  
                '  Setting TabStop=False isn't enough.
                SetStyle(ControlStyles.Selectable, False)

                FlatStyle = FlatStyle.Flat
                FlatAppearance.BorderSize = 0 'No border until the mouse is over it
                TabStop = True
                BackColor = Color.Transparent 'Need to let gradients show through the image when not hovered over
            End Sub

            Public Sub New(ImageResourceId As String, TransparentColor As Color)
                Me.New()

                'Get the image and make it transparent
                Dim Image As Image = Common.GetManifestBitmapTransparent(ImageResourceId, TransparentColor, GetType(ProjectDesignerTabControl).Assembly)
                MyBase.Image = Image
            End Sub

            ''' <summary>
            ''' Occurs when the mouse enters the button
            ''' </summary>
            ''' <param name="e"></param>
            ''' <remarks></remarks>
            Protected Overrides Sub OnMouseEnter(e As EventArgs)
                MyBase.OnMouseEnter(e)

                'No border unless the mouse is over the button
                FlatAppearance.BorderSize = 1
                BackColor = FlatAppearance.MouseOverBackColor
            End Sub


            ''' <summary>
            ''' Occurs when the mouse leaves the button
            ''' </summary>
            ''' <param name="e"></param>
            ''' <remarks></remarks>
            Protected Overrides Sub OnMouseLeave(e As EventArgs)
                MyBase.OnMouseLeave(e)

                'No border unless the mouse is over the button
                FlatAppearance.BorderSize = 0
                BackColor = Color.Transparent
            End Sub

        End Class

        '''<summary>
        ''' custom build accessible object class
        '''</summary>
        Private Class DesignerTabControlAccessibleObject
            Inherits ControlAccessibleObject

            ' button which this accessible object belongs to
            Private ReadOnly _tabControl As ProjectDesignerTabControl

            Public Sub New(owner As ProjectDesignerTabControl)
                MyBase.New(owner)
                _tabControl = owner
            End Sub

            ''' <summary>
            ''' Description
            ''' </summary>
            Public Overrides ReadOnly Property Description() As String
                Get
                    Return My.Resources.Designer.APPDES_TabListDescription
                End Get
            End Property

            ''' <summary>
            ''' Role - it is a tab List
            ''' </summary>
            Public Overrides ReadOnly Property Role() As AccessibleRole
                Get
                    Return AccessibleRole.PageTabList
                End Get
            End Property

            ''' <summary>
            ''' Value - the name of the active page
            ''' </summary>
            Public Overrides Property Value() As String
                Get
                    If _tabControl.SelectedItem IsNot Nothing Then
                        Return _tabControl.SelectedItem.Text
                    Else
                        Return Nothing
                    End If
                End Get
                Set(value As String)
                End Set
            End Property

        End Class

    End Class

End Namespace<|MERGE_RESOLUTION|>--- conflicted
+++ resolved
@@ -14,13 +14,8 @@
         'A list of all buttons currently contained by the control
         Private ReadOnly _buttonCollection As New List(Of ProjectDesignerTabButton)
 
-<<<<<<< HEAD
-        Private _renderer As ProjectDesignerTabRenderer 'The renderer to use for painting.  May not be Nothing.
+        Private ReadOnly _renderer As ProjectDesignerTabRenderer 'The renderer to use for painting.  May not be Nothing.
         Private _selectedItem As ProjectDesignerTabButton ' Currently-selected item.  May be Nothing.
-=======
-        Private ReadOnly _renderer As ProjectDesignerTabRenderer 'The renderer to use for painting.  May not be Nothing.
-        Private _selectedItem As ProjectDesignerTabButton ' Currently-seleted item.  May be Nothing.
->>>>>>> 888393da
         Private _hoverItem As ProjectDesignerTabButton ' Currently-hovered item.  May be Nothing.
         Private _hostingPanel As Panel
 
