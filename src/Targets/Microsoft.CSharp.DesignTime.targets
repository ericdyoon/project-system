--- conflicted
+++ resolved
@@ -1,7 +1,7 @@
 <!--
 
   This file contains C# Visual Studio and designer-related properties and items for C# projects.
-  
+
 -->
 
 <Project xmlns="http://schemas.microsoft.com/developer/msbuild/2003">
@@ -20,26 +20,21 @@
     <ProjectCapability Include="AppDesigner"/>
     <ProjectCapability Include="ManagedLang"/> <!-- Temporary: See https://github.com/dotnet/roslyn-project-system/issues/47 -->
   </ItemGroup>
-  
+
   <!-- CPS Project Properties -->
   <ItemGroup>
     <PropertyPageSchema Include="$(CustomCommonXamlResourcesDirectory)\AppDesigner.xaml">
       <Context>ProjectSubscriptionService</Context>
     </PropertyPageSchema>
-<<<<<<< HEAD
-  
-    <PropertyPageSchema Include="$(CustomCommonXamlResourcesDirectory)\GeneralBrowseObject.xaml">
-=======
 
     <PropertyPageSchema Include="$(CustomCommonXamlResourcesDirectory)CSharp.CscCommandLineArgs.xaml">
       <Context>ProjectSubscriptionService</Context>
     </PropertyPageSchema>
-    
+
     <PropertyPageSchema Include="$(CustomCommonXamlResourcesDirectory)GeneralBrowseObject.xaml">
->>>>>>> 8e90f7ae
       <Context>BrowseObject</Context>
     </PropertyPageSchema>
-  
+
     <PropertyPageSchema Include="$(CustomCommonXamlResourcesDirectory)\None.xaml">
       <Context>File;BrowseObject</Context>
     </PropertyPageSchema>
