--- conflicted
+++ resolved
@@ -37,19 +37,6 @@
         <target state="translated">COM</target>
         <note />
       </trans-unit>
-<<<<<<< HEAD
-      <trans-unit id="DependenciesLoadingPostfix">
-        <source> (Loading...)</source>
-        <target state="translated"> (Wird geladen...)</target>
-        <note />
-      </trans-unit>
-      <trans-unit id="DependenciesNodeErrorsSuffix">
-        <source>(Errors - see Error List)</source>
-        <target state="translated">(Fehler – siehe Fehlerliste)</target>
-        <note />
-      </trans-unit>
-=======
->>>>>>> 53044d56
       <trans-unit id="DependenciesNodeName">
         <source>Dependencies</source>
         <target state="translated">Abhängigkeiten</target>
@@ -75,20 +62,6 @@
         <target state="translated">SDK</target>
         <note />
       </trans-unit>
-<<<<<<< HEAD
-      <trans-unit id="CouldNotGetShortFrameworkName">
-        <source>The framework name '{0}' cannot be converted to a short framework name.</source>
-        <target state="translated">Der Frameworkname "{0}" kann nicht in einen kurzen Frameworknamen konvertiert werden.</target>
-        <note>Arguments in order:
-The string representation of the user's input framework name.</note>
-      </trans-unit>
-      <trans-unit id="InvalidNetStandardFramework">
-        <source>The specified framework name '{0}' must be .NETStandard.</source>
-        <target state="translated">Der angegebene Frameworkname "{0}" muss .NETStandard sein.</target>
-        <note />
-      </trans-unit>
-=======
->>>>>>> 53044d56
     </body>
   </file>
 </xliff>