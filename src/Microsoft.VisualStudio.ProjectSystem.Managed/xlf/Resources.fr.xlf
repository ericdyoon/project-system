--- conflicted
+++ resolved
@@ -37,19 +37,6 @@
         <target state="translated">COM</target>
         <note />
       </trans-unit>
-<<<<<<< HEAD
-      <trans-unit id="DependenciesLoadingPostfix">
-        <source> (Loading...)</source>
-        <target state="translated"> (Chargement...)</target>
-        <note />
-      </trans-unit>
-      <trans-unit id="DependenciesNodeErrorsSuffix">
-        <source>(Errors - see Error List)</source>
-        <target state="translated">(Erreurs - voir la liste d'erreurs)</target>
-        <note />
-      </trans-unit>
-=======
->>>>>>> 53044d56
       <trans-unit id="DependenciesNodeName">
         <source>Dependencies</source>
         <target state="translated">Dépendances</target>
@@ -75,20 +62,6 @@
         <target state="translated">Kit de développement logiciel</target>
         <note />
       </trans-unit>
-<<<<<<< HEAD
-      <trans-unit id="CouldNotGetShortFrameworkName">
-        <source>The framework name '{0}' cannot be converted to a short framework name.</source>
-        <target state="translated">Le nom de framework '{0}' ne peut pas être converti en nom de framework court.</target>
-        <note>Arguments in order:
-The string representation of the user's input framework name.</note>
-      </trans-unit>
-      <trans-unit id="InvalidNetStandardFramework">
-        <source>The specified framework name '{0}' must be .NETStandard.</source>
-        <target state="translated">Le nom du framework spécifié '{0}' doit être .NETStandard.</target>
-        <note />
-      </trans-unit>
-=======
->>>>>>> 53044d56
     </body>
   </file>
 </xliff>