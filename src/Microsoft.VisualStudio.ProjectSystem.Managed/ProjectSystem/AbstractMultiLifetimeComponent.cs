--- conflicted
+++ resolved
@@ -14,11 +14,7 @@
     internal abstract partial class AbstractMultiLifetimeComponent : OnceInitializedOnceDisposedAsync
     {
         private readonly object _lock = new object();
-<<<<<<< HEAD
-=======
         private TaskCompletionSource<object> _loadedSource = new TaskCompletionSource<object>();
-#pragma warning disable CA2213 // OnceInitializedOnceDisposedAsync are not tracked correctly by the IDisposeable analyzer
->>>>>>> 8c306c95
         private IMultiLifetimeInstance _instance;
 
         protected AbstractMultiLifetimeComponent(JoinableTaskContextNode joinableTaskContextNode)
