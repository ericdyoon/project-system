﻿<?xml version="1.0" encoding="utf-8"?>
<xliff xmlns="urn:oasis:names:tc:xliff:document:1.2" xmlns:xsi="http://www.w3.org/2001/XMLSchema-instance" version="1.2" xsi:schemaLocation="urn:oasis:names:tc:xliff:document:1.2 xliff-core-1.2-transitional.xsd">
  <file datatype="xml" source-language="en" target-language="de" original="../PackageReference.xaml">
    <body>
      <trans-unit id="Rule|PackageReference|DisplayName">
        <source>Package</source>
        <target state="translated">Paket</target>
        <note />
      </trans-unit>
      <trans-unit id="Rule|PackageReference|Description">
        <source>Package Properties</source>
        <target state="translated">Paketeigenschaften</target>
        <note />
      </trans-unit>
      <trans-unit id="StringProperty|Version|DisplayName">
        <source>Version</source>
        <target state="translated">Version</target>
        <note />
      </trans-unit>
      <trans-unit id="StringProperty|Version|Description">
        <source>Version of dependency.</source>
        <target state="translated">Version der Abhängigkeit.</target>
        <note />
      </trans-unit>
      <trans-unit id="StringProperty|IncludeAssets|DisplayName">
        <source>Included assets</source>
        <target state="translated">Enthaltene Assets</target>
        <note />
      </trans-unit>
      <trans-unit id="StringProperty|IncludeAssets|Description">
        <source>Assets to include from this reference.</source>
        <target state="translated">In diesen Verweis einzuschließende Ressourcen.</target>
        <note />
      </trans-unit>
      <trans-unit id="StringProperty|ExcludeAssets|DisplayName">
        <source>Excluded assets</source>
        <target state="translated">Ausgeschlossene Assets</target>
        <note />
      </trans-unit>
      <trans-unit id="StringProperty|ExcludeAssets|Description">
        <source>Assets to exclude from this reference.</source>
        <target state="translated">Aus diesem Verweis auszuschließende Ressourcen.</target>
        <note />
      </trans-unit>
      <trans-unit id="StringProperty|PrivateAssets|DisplayName">
        <source>Private assets</source>
        <target state="translated">Private Objekte</target>
        <note />
      </trans-unit>
      <trans-unit id="StringProperty|PrivateAssets|Description">
        <source>Assets that are private in this reference.</source>
        <target state="translated">Private Ressourcen in diesem Verweis.</target>
        <note />
      </trans-unit>
      <trans-unit id="StringProperty|NoWarn|DisplayName">
        <source>Suppress warnings</source>
        <target state="translated">Warnungen unterdrücken</target>
        <note />
      </trans-unit>
      <trans-unit id="StringProperty|NoWarn|Description">
        <source>Comma-delimited list of warnings that should be suppressed for this package.</source>
        <target state="translated">Durch Trennzeichen getrennte Liste von Warnungen, die für dieses Paket unterdrückt werden sollen.</target>
        <note />
      </trans-unit>
      <trans-unit id="BoolProperty|GeneratePathProperty|DisplayName">
        <source>Generate path property</source>
        <target state="translated">Pfadeigenschaft generieren</target>
        <note />
      </trans-unit>
      <trans-unit id="BoolProperty|GeneratePathProperty|Description">
        <source>Indicates whether to generate an MSBuild property with the location of the package's root directory. The generated property name is in the form of 'Pkg[PackageID]', where '[PackageID]' is the ID of the package with any periods '.' replaced with underscores '_'.</source>
        <target state="translated">Gibt an, ob eine MSBuild-Eigenschaft mit dem Speicherort des Stammverzeichnisses des Pakets generiert werden soll. Der Name der generierten Eigenschaft weist das Format "Pkg[Paket-ID]" auf, wobei "[Paket-ID]" der ID des Pakets entspricht. Hierbei müssen Punkte (.) jedoch durch Unterstriche (_) ersetzt werden.</target>
        <note />
      </trans-unit>
<<<<<<< HEAD
=======
      <trans-unit id="StringProperty|Path|DisplayName">
        <source>Path</source>
        <target state="translated">Pfad</target>
        <note />
      </trans-unit>
>>>>>>> 06807fa9
    </body>
  </file>
</xliff><|MERGE_RESOLUTION|>--- conflicted
+++ resolved
@@ -72,14 +72,6 @@
         <target state="translated">Gibt an, ob eine MSBuild-Eigenschaft mit dem Speicherort des Stammverzeichnisses des Pakets generiert werden soll. Der Name der generierten Eigenschaft weist das Format "Pkg[Paket-ID]" auf, wobei "[Paket-ID]" der ID des Pakets entspricht. Hierbei müssen Punkte (.) jedoch durch Unterstriche (_) ersetzt werden.</target>
         <note />
       </trans-unit>
-<<<<<<< HEAD
-=======
-      <trans-unit id="StringProperty|Path|DisplayName">
-        <source>Path</source>
-        <target state="translated">Pfad</target>
-        <note />
-      </trans-unit>
->>>>>>> 06807fa9
     </body>
   </file>
 </xliff>