﻿<?xml version="1.0" encoding="utf-8"?>
<xliff xmlns="urn:oasis:names:tc:xliff:document:1.2" xmlns:xsi="http://www.w3.org/2001/XMLSchema-instance" version="1.2" xsi:schemaLocation="urn:oasis:names:tc:xliff:document:1.2 xliff-core-1.2-transitional.xsd">
  <file datatype="xml" source-language="en" target-language="pt-BR" original="../PackageReference.xaml">
    <body>
      <trans-unit id="Rule|PackageReference|DisplayName">
        <source>Package</source>
        <target state="translated">Pacote</target>
        <note />
      </trans-unit>
      <trans-unit id="Rule|PackageReference|Description">
        <source>Package Properties</source>
        <target state="translated">Propriedades do Pacote</target>
        <note />
      </trans-unit>
      <trans-unit id="StringProperty|Version|DisplayName">
        <source>Version</source>
        <target state="translated">Versão</target>
        <note />
      </trans-unit>
      <trans-unit id="StringProperty|Version|Description">
        <source>Version of dependency.</source>
        <target state="translated">Versão da independência.</target>
        <note />
      </trans-unit>
      <trans-unit id="StringProperty|IncludeAssets|DisplayName">
        <source>Included assets</source>
        <target state="translated">Ativos incluídos</target>
        <note />
      </trans-unit>
      <trans-unit id="StringProperty|IncludeAssets|Description">
        <source>Assets to include from this reference.</source>
        <target state="translated">Ativos a serem incluídos dessa referência.</target>
        <note />
      </trans-unit>
      <trans-unit id="StringProperty|ExcludeAssets|DisplayName">
        <source>Excluded assets</source>
        <target state="translated">Bens excluídos</target>
        <note />
      </trans-unit>
      <trans-unit id="StringProperty|ExcludeAssets|Description">
        <source>Assets to exclude from this reference.</source>
        <target state="translated">Ativos a serem excluídos dessa referência.</target>
        <note />
      </trans-unit>
      <trans-unit id="StringProperty|PrivateAssets|DisplayName">
        <source>Private assets</source>
        <target state="translated">Bens particulares</target>
        <note />
      </trans-unit>
      <trans-unit id="StringProperty|PrivateAssets|Description">
        <source>Assets that are private in this reference.</source>
        <target state="translated">Ativos que são particulares nessa referência.</target>
        <note />
      </trans-unit>
      <trans-unit id="StringProperty|NoWarn|DisplayName">
        <source>Suppress warnings</source>
        <target state="translated">Suprimir avisos</target>
        <note />
      </trans-unit>
      <trans-unit id="StringProperty|NoWarn|Description">
        <source>Comma-delimited list of warnings that should be suppressed for this package.</source>
        <target state="translated">Lista de avisos delimitada por vírgula que deve ser suprimida para esse pacote.</target>
        <note />
      </trans-unit>
      <trans-unit id="BoolProperty|GeneratePathProperty|DisplayName">
        <source>Generate path property</source>
        <target state="translated">Gerar propriedade do caminho</target>
        <note />
      </trans-unit>
      <trans-unit id="BoolProperty|GeneratePathProperty|Description">
        <source>Indicates whether to generate an MSBuild property with the location of the package's root directory. The generated property name is in the form of 'Pkg[PackageID]', where '[PackageID]' is the ID of the package with any periods '.' replaced with underscores '_'.</source>
        <target state="translated">Indica se é necessário gerar uma propriedade do MSBuild com a localização do diretório de raiz do pacote. O nome da propriedade gerado é em forma de 'Pkg [PackageID]', onde '[PackageID] 'é o ID do pacote com quaisquer períodos'.' substituído com caracteres de sublinhado '_'.</target>
        <note />
      </trans-unit>
<<<<<<< HEAD
=======
      <trans-unit id="StringProperty|Path|DisplayName">
        <source>Path</source>
        <target state="translated">Caminho</target>
        <note />
      </trans-unit>
>>>>>>> 06807fa9
    </body>
  </file>
</xliff><|MERGE_RESOLUTION|>--- conflicted
+++ resolved
@@ -72,14 +72,6 @@
         <target state="translated">Indica se é necessário gerar uma propriedade do MSBuild com a localização do diretório de raiz do pacote. O nome da propriedade gerado é em forma de 'Pkg [PackageID]', onde '[PackageID] 'é o ID do pacote com quaisquer períodos'.' substituído com caracteres de sublinhado '_'.</target>
         <note />
       </trans-unit>
-<<<<<<< HEAD
-=======
-      <trans-unit id="StringProperty|Path|DisplayName">
-        <source>Path</source>
-        <target state="translated">Caminho</target>
-        <note />
-      </trans-unit>
->>>>>>> 06807fa9
     </body>
   </file>
 </xliff>