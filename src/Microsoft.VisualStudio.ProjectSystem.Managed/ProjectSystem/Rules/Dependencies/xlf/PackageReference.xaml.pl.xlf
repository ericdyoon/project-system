﻿<?xml version="1.0" encoding="utf-8"?>
<xliff xmlns="urn:oasis:names:tc:xliff:document:1.2" xmlns:xsi="http://www.w3.org/2001/XMLSchema-instance" version="1.2" xsi:schemaLocation="urn:oasis:names:tc:xliff:document:1.2 xliff-core-1.2-transitional.xsd">
  <file datatype="xml" source-language="en" target-language="pl" original="../PackageReference.xaml">
    <body>
      <trans-unit id="Rule|PackageReference|DisplayName">
        <source>Package</source>
        <target state="translated">Pakiet</target>
        <note />
      </trans-unit>
      <trans-unit id="Rule|PackageReference|Description">
        <source>Package Properties</source>
        <target state="translated">Właściwości pakietu</target>
        <note />
      </trans-unit>
      <trans-unit id="StringProperty|Version|DisplayName">
        <source>Version</source>
        <target state="translated">Wersja</target>
        <note />
      </trans-unit>
      <trans-unit id="StringProperty|Version|Description">
        <source>Version of dependency.</source>
        <target state="translated">Wersja zależności.</target>
        <note />
      </trans-unit>
      <trans-unit id="StringProperty|IncludeAssets|DisplayName">
        <source>Included assets</source>
        <target state="translated">Uwzględnione zasoby</target>
        <note />
      </trans-unit>
      <trans-unit id="StringProperty|IncludeAssets|Description">
        <source>Assets to include from this reference.</source>
        <target state="translated">Zasoby do uwzględnienia z tego odwołania.</target>
        <note />
      </trans-unit>
      <trans-unit id="StringProperty|ExcludeAssets|DisplayName">
        <source>Excluded assets</source>
        <target state="translated">Wykluczone zasoby</target>
        <note />
      </trans-unit>
      <trans-unit id="StringProperty|ExcludeAssets|Description">
        <source>Assets to exclude from this reference.</source>
        <target state="translated">Zasoby do wykluczenia z tego odwołania.</target>
        <note />
      </trans-unit>
      <trans-unit id="StringProperty|PrivateAssets|DisplayName">
        <source>Private assets</source>
        <target state="translated">Zasoby prywatne</target>
        <note />
      </trans-unit>
      <trans-unit id="StringProperty|PrivateAssets|Description">
        <source>Assets that are private in this reference.</source>
        <target state="translated">Prywatne zasoby w tym odwołaniu.</target>
        <note />
      </trans-unit>
      <trans-unit id="StringProperty|NoWarn|DisplayName">
        <source>Suppress warnings</source>
        <target state="translated">Pomiń ostrzeżenia</target>
        <note />
      </trans-unit>
      <trans-unit id="StringProperty|NoWarn|Description">
        <source>Comma-delimited list of warnings that should be suppressed for this package.</source>
        <target state="translated">Rozdzielona przecinkami lista ostrzeżeń, które mają zostać pominięte dla tego pakietu.</target>
        <note />
      </trans-unit>
      <trans-unit id="BoolProperty|GeneratePathProperty|DisplayName">
        <source>Generate path property</source>
        <target state="translated">Generuj właściwość ścieżki</target>
        <note />
      </trans-unit>
      <trans-unit id="BoolProperty|GeneratePathProperty|Description">
        <source>Indicates whether to generate an MSBuild property with the location of the package's root directory. The generated property name is in the form of 'Pkg[PackageID]', where '[PackageID]' is the ID of the package with any periods '.' replaced with underscores '_'.</source>
        <target state="translated">Wskazuje, czy należy generowania właściwość MSBuild z lokalizacją katalogu głównego pakietu. Nazwa właściwości generowane jest w formie 'Pkg [PackageID]', gdzie '[PackageID] 'jest identyfikator pakietu z okresów'.' zastąpione znakami podkreślenia '_'.</target>
        <note />
      </trans-unit>
<<<<<<< HEAD
=======
      <trans-unit id="StringProperty|Path|DisplayName">
        <source>Path</source>
        <target state="translated">Ścieżka</target>
        <note />
      </trans-unit>
>>>>>>> 06807fa9
    </body>
  </file>
</xliff><|MERGE_RESOLUTION|>--- conflicted
+++ resolved
@@ -72,14 +72,6 @@
         <target state="translated">Wskazuje, czy należy generowania właściwość MSBuild z lokalizacją katalogu głównego pakietu. Nazwa właściwości generowane jest w formie 'Pkg [PackageID]', gdzie '[PackageID] 'jest identyfikator pakietu z okresów'.' zastąpione znakami podkreślenia '_'.</target>
         <note />
       </trans-unit>
-<<<<<<< HEAD
-=======
-      <trans-unit id="StringProperty|Path|DisplayName">
-        <source>Path</source>
-        <target state="translated">Ścieżka</target>
-        <note />
-      </trans-unit>
->>>>>>> 06807fa9
     </body>
   </file>
 </xliff>