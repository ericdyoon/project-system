--- conflicted
+++ resolved
@@ -72,14 +72,6 @@
         <target state="translated">指示是否要使用包的根目录的位置生成 MSBuild 属性。所生成的属性名称采用 "Pkg[PackageID]" 的形式，其中 "[PackageID]" 是包的 ID，且所有句点 "." 均替换为下划线 "_"。</target>
         <note />
       </trans-unit>
-<<<<<<< HEAD
-=======
-      <trans-unit id="StringProperty|Path|DisplayName">
-        <source>Path</source>
-        <target state="translated">路径</target>
-        <note />
-      </trans-unit>
->>>>>>> 06807fa9
     </body>
   </file>
 </xliff>