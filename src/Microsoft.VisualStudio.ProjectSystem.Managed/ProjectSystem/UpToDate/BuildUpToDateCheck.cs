﻿// Licensed to the .NET Foundation under one or more agreements. The .NET Foundation licenses this file to you under the MIT license. See the LICENSE.md file in the project root for more information.

using System;
using System.Collections.Generic;
using System.Collections.Immutable;
using System.ComponentModel.Composition;
using System.Diagnostics;
using System.IO;
using System.Linq;
using System.Threading;
using System.Threading.Tasks;
using Microsoft.VisualStudio.IO;
using Microsoft.VisualStudio.ProjectSystem.Build;
using Microsoft.VisualStudio.ProjectSystem.Properties;
using Microsoft.VisualStudio.Telemetry;
using Microsoft.VisualStudio.Threading;

namespace Microsoft.VisualStudio.ProjectSystem.UpToDate
{
    [AppliesTo(ProjectCapability.DotNet + "+ !" + ProjectCapabilities.SharedAssetsProject)]
    [Export(typeof(IBuildUpToDateCheckProvider))]
    [Export(ExportContractNames.Scopes.ConfiguredProject, typeof(IProjectDynamicLoadComponent))]
    [ExportMetadata("BeforeDrainCriticalTasks", true)]
    internal sealed partial class BuildUpToDateCheck : OnceInitializedOnceDisposedUnderLockAsync, IBuildUpToDateCheckProvider, IProjectDynamicLoadComponent
    {
        private const string Link = "Link";
        private const string DefaultSetName = "";
        private static readonly StringComparer s_setNameComparer = StringComparers.ItemNames;

        private static ImmutableHashSet<string> ProjectPropertiesSchemas => ImmutableStringHashSet.EmptyOrdinal
            .Add(ConfigurationGeneral.SchemaName)
            .Add(ResolvedAnalyzerReference.SchemaName)
            .Add(ResolvedCompilationReference.SchemaName)
            .Add(CopyUpToDateMarker.SchemaName)
            .Add(UpToDateCheckInput.SchemaName)
            .Add(UpToDateCheckOutput.SchemaName)
            .Add(UpToDateCheckBuilt.SchemaName);

        private static ImmutableHashSet<string> NonCompilationItemTypes => ImmutableHashSet<string>.Empty
            .WithComparer(StringComparers.ItemTypes)
            .Add(None.SchemaName)
            .Add(Content.SchemaName);

        private readonly IProjectSystemOptions _projectSystemOptions;
        private readonly ConfiguredProject _configuredProject;
        private readonly IProjectAsynchronousTasksService _tasksService;
        private readonly IProjectItemSchemaService _projectItemSchemaService;
        private readonly ITelemetryService _telemetryService;
        private readonly IFileSystem _fileSystem;

        private readonly object _stateLock = new object();

        private State _state = State.Empty;

        private IDisposable? _link;

        [ImportingConstructor]
        public BuildUpToDateCheck(
            IProjectSystemOptions projectSystemOptions,
            ConfiguredProject configuredProject,
            [Import(ExportContractNames.Scopes.ConfiguredProject)] IProjectAsynchronousTasksService tasksService,
            IProjectItemSchemaService projectItemSchemaService,
            ITelemetryService telemetryService,
            IProjectThreadingService threadingService,
            IFileSystem fileSystem)
            : base(threadingService.JoinableTaskContext)
        {
            _projectSystemOptions = projectSystemOptions;
            _configuredProject = configuredProject;
            _tasksService = tasksService;
            _projectItemSchemaService = projectItemSchemaService;
            _telemetryService = telemetryService;
            _fileSystem = fileSystem;
        }

        public Task LoadAsync()
        {
            return InitializeAsync();
        }

        public Task UnloadAsync()
        {
            return ExecuteUnderLockAsync(_ =>
            {
                lock (_stateLock)
                {
                    _link?.Dispose();
                    _link = null;

                    _state = State.Empty;
                }

                return Task.CompletedTask;
            });
        }

        protected override Task InitializeCoreAsync(CancellationToken cancellationToken)
        {
            Assumes.Present(_configuredProject.Services.ProjectSubscription);

            _link = ProjectDataSources.SyncLinkTo(
                _configuredProject.Services.ProjectSubscription.JointRuleSource.SourceBlock.SyncLinkOptions(DataflowOption.WithRuleNames(ProjectPropertiesSchemas)),
                _configuredProject.Services.ProjectSubscription.SourceItemsRuleSource.SourceBlock.SyncLinkOptions(),
                _configuredProject.Services.ProjectSubscription.ProjectSource.SourceBlock.SyncLinkOptions(),
                _projectItemSchemaService.SourceBlock.SyncLinkOptions(),
<<<<<<< HEAD
                _configuredProject.Services.ProjectSubscription.ProjectCatalogSource.SourceBlock.SyncLinkOptions(),
                target: DataflowBlockSlim.CreateActionBlock<IProjectVersionedValue<ValueTuple<IProjectSubscriptionUpdate, IProjectSubscriptionUpdate, IProjectSnapshot, IProjectItemSchema, IProjectCatalogSnapshot>>>(OnChanged),
=======
                target: DataflowBlockFactory.CreateActionBlock<IProjectVersionedValue<ValueTuple<IProjectSubscriptionUpdate, IProjectSubscriptionUpdate, IProjectSnapshot, IProjectItemSchema>>>(OnChanged, _configuredProject.UnconfiguredProject),
>>>>>>> b1549d68
                linkOptions: DataflowOption.PropagateCompletion);

            return Task.CompletedTask;
        }

        protected override Task DisposeCoreUnderLockAsync(bool initialized)
        {
            _link?.Dispose();

            return Task.CompletedTask;
        }

        internal void OnChanged(IProjectVersionedValue<ValueTuple<IProjectSubscriptionUpdate, IProjectSubscriptionUpdate, IProjectSnapshot, IProjectItemSchema, IProjectCatalogSnapshot>> e)
        {
            lock (_stateLock)
            {
                if (_link == null)
                {
                    // We've been unloaded, so don't update the state (which will be empty)
                    return;
                }

                var snapshot = e.Value.Item3 as IProjectSnapshot2;
                Assumes.NotNull(snapshot);

                _state = _state.Update(
                    jointRuleUpdate: e.Value.Item1,
                    sourceItemsUpdate: e.Value.Item2,
                    projectSnapshot: snapshot,
                    projectItemSchema: e.Value.Item4,
                    projectCatalogSnapshot: e.Value.Item5,
                    configuredProjectVersion: e.DataSourceVersions[ProjectDataSources.ConfiguredProjectVersion]);
            }
        }

        private bool CheckGlobalConditions(Log log, State state)
        {
            if (!_tasksService.IsTaskQueueEmpty(ProjectCriticalOperation.Build))
            {
                return log.Fail("CriticalTasks", "Critical build tasks are running, not up to date.");
            }

            if (state.LastVersionSeen == null || _configuredProject.ProjectVersion.CompareTo(state.LastVersionSeen) > 0)
            {
                return log.Fail("ProjectInfoOutOfDate", "Project information is older than current project version, not up to date.");
            }

            if (state.IsDisabled)
            {
                return log.Fail("Disabled", "The 'DisableFastUpToDateCheck' property is true, not up to date.");
            }

            string copyAlwaysItemPath = state.ItemsByItemType.SelectMany(kvp => kvp.Value).FirstOrDefault(item => item.copyType == CopyType.CopyAlways).path;

            if (copyAlwaysItemPath != null)
            {
                return log.Fail("CopyAlwaysItemExists", "Item '{0}' has CopyToOutputDirectory set to 'Always', not up to date.", _configuredProject.UnconfiguredProject.MakeRooted(copyAlwaysItemPath));
            }

            return true;
        }

        private bool CheckInputsAndOutputs(Log log, in TimestampCache timestampCache, State state)
        {
            // UpToDateCheckInput/Output/Built items have optional 'Set' metadata that determine whether they
            // are treated separately or not. If omitted, such inputs/outputs are included in the default set,
            // which also includes other items such as project files, compilation items, analyzer references, etc.

            // First, validate the relationship between inputs and outputs within the default set.
            if (!CheckInputsAndOutputs(CollectDefaultInputs(), CollectDefaultOutputs(), timestampCache, DefaultSetName))
            {
                return false;
            }

            // Second, validate the relationships between inputs and outputs in specific sets, if any.
            foreach (string setName in state.SetNames)
            {
                log.Verbose("Comparing timestamps of inputs and outputs in set '{0}':", setName);

                if (!CheckInputsAndOutputs(CollectSetInputs(setName), CollectSetOutputs(setName), timestampCache, setName))
                {
                    return false;
                }
            }

            // Validation passed
            return true;

            bool CheckInputsAndOutputs(IEnumerable<(string Path, bool IsRequired)> inputs, IEnumerable<string> outputs, in TimestampCache timestampCache, string setName)
            {
                // We assume there are fewer outputs than inputs, so perform a full scan of outputs to find the earliest.
                // This increases the chance that we may return sooner in the case we are not up to date.
                DateTime earliestOutputTime = DateTime.MaxValue;
                string? earliestOutputPath = null;
                bool hasOutput = false;
                bool hasInput = false;

                foreach (string output in outputs)
                {
                    DateTime? outputTime = timestampCache.GetTimestampUtc(output);

                    if (outputTime == null)
                    {
                        return log.Fail("Outputs", "Output '{0}' does not exist, not up to date.", output);
                    }

                    if (outputTime < earliestOutputTime)
                    {
                        earliestOutputTime = outputTime.Value;
                        earliestOutputPath = output;
                    }

                    hasOutput = true;
                }

                if (!hasOutput)
                {
                    log.Info(setName == DefaultSetName ? "No build outputs defined." : "No build outputs defined in set '{0}'.", setName);

                    return true;
                }

                Assumes.NotNull(earliestOutputPath);

                if (earliestOutputTime < state.LastItemsChangedAtUtc)
                {
                    return log.Fail("Outputs", "The set of project items was changed more recently ({0}) than the earliest output '{1}' ({2}), not up to date.", state.LastItemsChangedAtUtc, earliestOutputPath, earliestOutputTime);
                }

                if (earliestOutputTime < state.LastAdditionalDependentFileTimesChangedAtUtc)
                {
                    return log.Fail("Outputs", "The set of AdditionalDependentFileTimes was changed more recently ({0}) than the earliest output '{1}' ({2}), not up to date.", state.LastAdditionalDependentFileTimesChangedAtUtc, earliestOutputPath, earliestOutputTime);
                }

                foreach ((string input, bool isRequired) in inputs)
                {
                    DateTime? inputTime = timestampCache.GetTimestampUtc(input);

                    if (inputTime == null)
                    {
                        if (isRequired)
                        {
                            return log.Fail("Outputs", "Input '{0}' does not exist and is required, not up to date.", input);
                        }
                        else
                        {
                            log.Verbose("Input '{0}' does not exist, but is not required.", input);
                        }
                    }

                    if (inputTime > earliestOutputTime)
                    {
                        return log.Fail("Outputs", "Input '{0}' is newer ({1}) than earliest output '{2}' ({3}), not up to date.", input, inputTime.Value, earliestOutputPath, earliestOutputTime);
                    }

                    if (inputTime > _state.LastCheckedAtUtc)
                    {
                        return log.Fail("Outputs", "Input '{0}' ({1}) has been modified since the last up-to-date check ({2}), not up to date.", input, inputTime.Value, state.LastCheckedAtUtc);
                    }

                    hasInput = true;
                }

                if (!hasInput)
                {
                    log.Info(setName == DefaultSetName ? "No inputs defined." : "No inputs defined in set '{0}'.", setName);
                }
                else if (setName == DefaultSetName)
                {
                    log.Info("No inputs are newer than earliest output '{0}' ({1}).", earliestOutputPath, earliestOutputTime);
                }
                else
                {
                    log.Info("In set '{0}', no inputs are newer than earliest output '{1}' ({2}).", setName, earliestOutputPath, earliestOutputTime);
                }

                return true;
            }

            IEnumerable<(string Path, bool IsRequired)> CollectDefaultInputs()
            {
                if (state.MSBuildProjectFullPath != null)
                {
                    log.Verbose("Adding project file inputs:");
                    log.Verbose("    '{0}'", state.MSBuildProjectFullPath);
                    yield return (Path: state.MSBuildProjectFullPath, IsRequired: true);
                }

                if (state.NewestImportInput != null)
                {
                    log.Verbose("Adding newest import input:");
                    log.Verbose("    '{0}'", state.NewestImportInput);
                    yield return (Path: state.NewestImportInput, IsRequired: true);
                }

                foreach ((string itemType, ImmutableHashSet<(string path, string? link, CopyType copyType)> changes) in state.ItemsByItemType)
                {
                    if (!NonCompilationItemTypes.Contains(itemType))
                    {
                        log.Verbose("Adding {0} inputs:", itemType);

                        foreach (string input in changes.Select(item => _configuredProject.UnconfiguredProject.MakeRooted(item.path)))
                        {
                            log.Verbose("    '{0}'", input);
                            yield return (Path: input, IsRequired: true);
                        }
                    }
                }

                if (state.ResolvedAnalyzerReferencePaths.Count != 0)
                {
                    log.Verbose("Adding " + ResolvedAnalyzerReference.SchemaName + " inputs:");
                    foreach (string input in state.ResolvedAnalyzerReferencePaths.Select(_configuredProject.UnconfiguredProject.MakeRooted))
                    {
                        log.Verbose("    '{0}'", input);
                        yield return (Path: input, IsRequired: true);
                    }
                }

                if (state.ResolvedCompilationReferencePaths.Count != 0)
                {
                    log.Verbose("Adding " + ResolvedCompilationReference.SchemaName + " inputs:");
                    foreach (string input in state.ResolvedCompilationReferencePaths)
                    {
                        log.Verbose("    '{0}'", input);
                        yield return (Path: input, IsRequired: true);
                    }
                }

                if (state.UpToDateCheckInputItemsBySetName.TryGetValue(DefaultSetName, out ImmutableHashSet<string> upToDateCheckInputItems))
                {
                    log.Verbose("Adding " + UpToDateCheckInput.SchemaName + " inputs:");
                    foreach (string input in upToDateCheckInputItems.Select(_configuredProject.UnconfiguredProject.MakeRooted))
                    {
                        log.Verbose("    '{0}'", input);
                        yield return (Path: input, IsRequired: true);
                    }
                }

                if (state.AdditionalDependentFileTimes.Count != 0)
                {
                    log.Verbose("Adding " + nameof(state.AdditionalDependentFileTimes) + " inputs:");
                    foreach ((string input, DateTime _) in state.AdditionalDependentFileTimes)
                    {
                        log.Verbose("    '{0}'", input);
                        yield return (Path: input, IsRequired: false);
                    }
                }
            }

            IEnumerable<string> CollectDefaultOutputs()
            {
                if (state.UpToDateCheckOutputItemsBySetName.TryGetValue(DefaultSetName, out ImmutableHashSet<string> upToDateCheckOutputItems))
                {
                    log.Verbose("Adding " + UpToDateCheckOutput.SchemaName + " outputs:");

                    foreach (string output in upToDateCheckOutputItems.Select(_configuredProject.UnconfiguredProject.MakeRooted))
                    {
                        log.Verbose("    '{0}'", output);
                        yield return output;
                    }
                }

                if (state.UpToDateCheckBuiltItemsBySetName.TryGetValue(DefaultSetName, out ImmutableHashSet<string> upToDateCheckBuiltItems))
                {
                    log.Verbose("Adding " + UpToDateCheckBuilt.SchemaName + " outputs:");

                    foreach (string output in upToDateCheckBuiltItems.Select(_configuredProject.UnconfiguredProject.MakeRooted))
                    {
                        log.Verbose("    '{0}'", output);
                        yield return output;
                    }
                }
            }

            IEnumerable<(string Path, bool IsRequired)> CollectSetInputs(string setName)
            {
                if (state.UpToDateCheckInputItemsBySetName.TryGetValue(setName, out ImmutableHashSet<string> upToDateCheckInputItems))
                {
                    log.Verbose("Adding " + UpToDateCheckInput.SchemaName + " inputs in set '{0}':", setName);
                    foreach (string input in upToDateCheckInputItems.Select(_configuredProject.UnconfiguredProject.MakeRooted))
                    {
                        log.Verbose("    '{0}'", input);
                        yield return (Path: input, IsRequired: true);
                    }
                }
            }

            IEnumerable<string> CollectSetOutputs(string setName)
            {
                if (state.UpToDateCheckOutputItemsBySetName.TryGetValue(setName, out ImmutableHashSet<string> upToDateCheckOutputItems))
                {
                    log.Verbose("Adding " + UpToDateCheckOutput.SchemaName + " outputs in set '{0}':", setName);

                    foreach (string output in upToDateCheckOutputItems.Select(_configuredProject.UnconfiguredProject.MakeRooted))
                    {
                        log.Verbose("    '{0}'", output);
                        yield return output;
                    }
                }

                if (state.UpToDateCheckBuiltItemsBySetName.TryGetValue(setName, out ImmutableHashSet<string> upToDateCheckBuiltItems))
                {
                    log.Verbose("Adding " + UpToDateCheckBuilt.SchemaName + " outputs in set '{0}':", setName);

                    foreach (string output in upToDateCheckBuiltItems.Select(_configuredProject.UnconfiguredProject.MakeRooted))
                    {
                        log.Verbose("    '{0}'", output);
                        yield return output;
                    }
                }
            }
        }

        private bool CheckMarkers(Log log, in TimestampCache timestampCache, State state)
        {
            // Reference assembly copy markers are strange. The property is always going to be present on
            // references to SDK-based projects, regardless of whether or not those referenced projects
            // will actually produce a marker. And an item always will be present in an SDK-based project,
            // regardless of whether or not the project produces a marker. So, basically, we only check
            // here if the project actually produced a marker and we only check it against references that
            // actually produced a marker.

            if (string.IsNullOrWhiteSpace(state.CopyUpToDateMarkerItem) || !state.CopyReferenceInputs.Any())
            {
                return true;
            }

            string markerFile = _configuredProject.UnconfiguredProject.MakeRooted(state.CopyUpToDateMarkerItem);

            log.Verbose("Adding input reference copy markers:");

            foreach (string referenceMarkerFile in state.CopyReferenceInputs)
            {
                log.Verbose("    '{0}'", referenceMarkerFile);
            }

            log.Verbose("Adding output reference copy marker:");
            log.Verbose("    '{0}'", markerFile);

            if (timestampCache.TryGetLatestInput(state.CopyReferenceInputs, out string? latestInputMarkerPath, out DateTime latestInputMarkerTime))
            {
                log.Info("Latest write timestamp on input marker is {0} on '{1}'.", latestInputMarkerTime, latestInputMarkerPath);
            }
            else
            {
                log.Info("No input markers exist, skipping marker check.");
                return true;
            }

            DateTime? outputMarkerTime = timestampCache.GetTimestampUtc(markerFile);

            if (outputMarkerTime != null)
            {
                log.Info("Write timestamp on output marker is {0} on '{1}'.", outputMarkerTime, markerFile);
            }
            else
            {
                log.Info("Output marker '{0}' does not exist, skipping marker check.", markerFile);
                return true;
            }

            if (outputMarkerTime < latestInputMarkerTime)
            {
                return log.Fail("Marker", "Input marker is newer than output marker, not up to date.");
            }

            return true;
        }

        private bool CheckCopiedOutputFiles(Log log, in TimestampCache timestampCache, State state)
        {
            foreach ((string destinationRelative, string sourceRelative) in state.CopiedOutputFiles)
            {
                string source = _configuredProject.UnconfiguredProject.MakeRooted(sourceRelative);
                string destination = _configuredProject.UnconfiguredProject.MakeRooted(destinationRelative);

                log.Info("Checking copied output (" + UpToDateCheckBuilt.SchemaName + " with " + UpToDateCheckBuilt.OriginalProperty + " property) file '{0}':", source);

                DateTime? sourceTime = timestampCache.GetTimestampUtc(source);

                if (sourceTime != null)
                {
                    log.Info("    Source {0}: '{1}'.", sourceTime, source);
                }
                else
                {
                    return log.Fail("CopyOutput", "Source '{0}' does not exist, not up to date.", source);
                }

                DateTime? destinationTime = timestampCache.GetTimestampUtc(destination);

                if (destinationTime != null)
                {
                    log.Info("    Destination {0}: '{1}'.", destinationTime, destination);
                }
                else
                {
                    return log.Fail("CopyOutput", "Destination '{0}' does not exist, not up to date.", destination);
                }

                if (destinationTime < sourceTime)
                {
                    return log.Fail("CopyOutput", "Source is newer than build output destination, not up to date.");
                }
            }

            return true;
        }

        private bool CheckCopyToOutputDirectoryFiles(Log log, in TimestampCache timestampCache, State state)
        {
            IEnumerable<(string path, string? link, CopyType copyType)> items = state.ItemsByItemType.SelectMany(kvp => kvp.Value).Where(item => item.copyType == CopyType.CopyIfNewer);

            string outputFullPath = Path.Combine(state.MSBuildProjectDirectory, state.OutputRelativeOrFullPath);

            foreach ((string path, string? link, _) in items)
            {
                string rootedPath = _configuredProject.UnconfiguredProject.MakeRooted(path);
                string filename = Strings.IsNullOrEmpty(link) ? rootedPath : link;

                if (string.IsNullOrEmpty(filename))
                {
                    continue;
                }

                filename = _configuredProject.UnconfiguredProject.MakeRelative(filename);

                log.Info("Checking PreserveNewest file '{0}':", rootedPath);

                DateTime? itemTime = timestampCache.GetTimestampUtc(rootedPath);

                if (itemTime != null)
                {
                    log.Info("    Source {0}: '{1}'.", itemTime, rootedPath);
                }
                else
                {
                    return log.Fail("CopyToOutputDirectory", "Source '{0}' does not exist, not up to date.", rootedPath);
                }

                string destination = Path.Combine(outputFullPath, filename);
                DateTime? destinationTime = timestampCache.GetTimestampUtc(destination);

                if (destinationTime != null)
                {
                    log.Info("    Destination {0}: '{1}'.", destinationTime, destination);
                }
                else
                {
                    return log.Fail("CopyToOutputDirectory", "Destination '{0}' does not exist, not up to date.", destination);
                }

                if (destinationTime < itemTime)
                {
                    return log.Fail("CopyToOutputDirectory", "PreserveNewest source is newer than destination, not up to date.");
                }
            }

            return true;
        }

        public Task<bool> IsUpToDateAsync(BuildAction buildAction, TextWriter logWriter, CancellationToken cancellationToken = default)
        {
            if (buildAction != BuildAction.Build)
            {
                return TaskResult.False;
            }

            cancellationToken.ThrowIfCancellationRequested();

            return ExecuteUnderLockAsync(IsUpToDateInternalAsync, cancellationToken);

            async Task<bool> IsUpToDateInternalAsync(CancellationToken token)
            {
                token.ThrowIfCancellationRequested();

                var sw = Stopwatch.StartNew();

                await InitializeAsync(token);

                LogLevel requestedLogLevel = await _projectSystemOptions.GetFastUpToDateLoggingLevelAsync(token);
                var logger = new Log(logWriter, requestedLogLevel, _configuredProject.UnconfiguredProject.FullPath ?? "", _telemetryService);

                try
                {
                    State state = _state;

                    if (!CheckGlobalConditions(logger, state))
                    {
                        return false;
                    }

                    // Short-lived cache of timestamp by path
                    var timestampCache = new TimestampCache(_fileSystem);

                    if (!CheckInputsAndOutputs(logger, timestampCache, state) ||
                        !CheckMarkers(logger, timestampCache, state) ||
                        !CheckCopyToOutputDirectoryFiles(logger, timestampCache, state) ||
                        !CheckCopiedOutputFiles(logger, timestampCache, state))
                    {
                        return false;
                    }

                    logger.UpToDate();
                    return true;
                }
                finally
                {
                    lock (_stateLock)
                    {
                        _state = _state.WithLastCheckedAtUtc(DateTime.UtcNow);
                    }

                    logger.Verbose("Up to date check completed in {0:N1} ms", sw.Elapsed.TotalMilliseconds);
                }
            }
        }

        public Task<bool> IsUpToDateCheckEnabledAsync(CancellationToken cancellationToken = default)
        {
            return _projectSystemOptions.GetIsFastUpToDateCheckEnabledAsync(cancellationToken);
        }

        internal readonly struct TestAccessor
        {
            private readonly BuildUpToDateCheck _check;

            public TestAccessor(BuildUpToDateCheck check)
            {
                _check = check;
            }

            public State State => _check._state;

            public void SetLastCheckedAtUtc(DateTime lastCheckedAtUtc)
            {
                _check._state = _check._state.WithLastCheckedAtUtc(lastCheckedAtUtc);
            }

            public void SetLastItemsChangedAtUtc(DateTime lastItemsChangedAtUtc)
            {
                _check._state = _check._state.WithLastItemsChangedAtUtc(lastItemsChangedAtUtc);
            }

            public void SetLastAdditionalDependentFileTimesChangedAtUtc(DateTime lastAdditionalDependentFileTimesChangedAtUtc)
            {
                _check._state = _check._state.WithLastAdditionalDependentFilesChangedAtUtc(lastAdditionalDependentFileTimesChangedAtUtc);
            }
        }

        /// <summary>For unit testing only.</summary>
        internal TestAccessor TestAccess => new TestAccessor(this);
    }
}<|MERGE_RESOLUTION|>--- conflicted
+++ resolved
@@ -103,12 +103,8 @@
                 _configuredProject.Services.ProjectSubscription.SourceItemsRuleSource.SourceBlock.SyncLinkOptions(),
                 _configuredProject.Services.ProjectSubscription.ProjectSource.SourceBlock.SyncLinkOptions(),
                 _projectItemSchemaService.SourceBlock.SyncLinkOptions(),
-<<<<<<< HEAD
                 _configuredProject.Services.ProjectSubscription.ProjectCatalogSource.SourceBlock.SyncLinkOptions(),
-                target: DataflowBlockSlim.CreateActionBlock<IProjectVersionedValue<ValueTuple<IProjectSubscriptionUpdate, IProjectSubscriptionUpdate, IProjectSnapshot, IProjectItemSchema, IProjectCatalogSnapshot>>>(OnChanged),
-=======
-                target: DataflowBlockFactory.CreateActionBlock<IProjectVersionedValue<ValueTuple<IProjectSubscriptionUpdate, IProjectSubscriptionUpdate, IProjectSnapshot, IProjectItemSchema>>>(OnChanged, _configuredProject.UnconfiguredProject),
->>>>>>> b1549d68
+                target: DataflowBlockFactory.CreateActionBlock<IProjectVersionedValue<ValueTuple<IProjectSubscriptionUpdate, IProjectSubscriptionUpdate, IProjectSnapshot, IProjectItemSchema, IProjectCatalogSnapshot>>>(OnChanged, _configuredProject.UnconfiguredProject),
                 linkOptions: DataflowOption.PropagateCompletion);
 
             return Task.CompletedTask;
