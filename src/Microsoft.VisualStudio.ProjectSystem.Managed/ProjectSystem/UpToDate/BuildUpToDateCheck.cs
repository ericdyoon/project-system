﻿// Copyright (c) Microsoft.  All Rights Reserved.  Licensed under the Apache License, Version 2.0.  See License.txt in the project root for license information.

using System;
using System.Collections.Generic;
using System.Collections.Immutable;
using System.ComponentModel.Composition;
using System.IO;
using System.Linq;
using System.Threading;
using System.Threading.Tasks;
using System.Threading.Tasks.Dataflow;
using Microsoft.VisualStudio.ProjectSystem.Build;
using Microsoft.VisualStudio.ProjectSystem.Properties;
using Microsoft.VisualStudio.Telemetry;

namespace Microsoft.VisualStudio.ProjectSystem.UpToDate
{
    [AppliesTo(ProjectCapability.CSharpOrVisualBasicOrFSharp)]
    [Export(typeof(IBuildUpToDateCheckProvider))]
    [ExportMetadata("BeforeDrainCriticalTasks", true)]
    internal sealed class BuildUpToDateCheck : OnceInitializedOnceDisposed, IBuildUpToDateCheckProvider
    {
        private const string FullPath = "FullPath";
        private const string CopyToOutputDirectory = "CopyToOutputDirectory";
        private const string PreserveNewest = "PreserveNewest";
        private const string Always = "Always";
        private const string TelemetryEventName = "UpToDateCheck";
        private const string Link = "Link";

        private static ImmutableHashSet<string> ReferenceSchemas => ImmutableHashSet<string>.Empty
            .Add(ResolvedAnalyzerReference.SchemaName)
            .Add(ResolvedCompilationReference.SchemaName);

        private static ImmutableHashSet<string> UpToDateSchemas => ImmutableHashSet<string>.Empty
            .Add(CopyUpToDateMarker.SchemaName)
            .Add(UpToDateCheckInput.SchemaName)
            .Add(UpToDateCheckOutput.SchemaName)
            .Add(UpToDateCheckBuilt.SchemaName);

        private static ImmutableHashSet<string> ProjectPropertiesSchemas => ImmutableHashSet<string>.Empty
            .Add(ConfigurationGeneral.SchemaName)
            .Union(ReferenceSchemas)
            .Union(UpToDateSchemas);

        private static ImmutableHashSet<string> NonCompilationItemTypes => ImmutableHashSet<string>.Empty
            .Add(None.SchemaName)
            .Add(Content.SchemaName);

        private readonly IProjectSystemOptions _projectSystemOptions;
        private readonly ConfiguredProject _configuredProject;
        private readonly IProjectAsynchronousTasksService _tasksService;
        private readonly IProjectItemSchemaService _projectItemSchemaService;
        private readonly ITelemetryService _telemetryService;

        private IDisposable _link;
        private IComparable _lastVersionSeen;

        private bool _isDisabled = true;
        private bool _itemsChangedSinceLastCheck = true;
        private string _msBuildProjectFullPath;
        private string _msBuildProjectDirectory;
        private string _markerFile;
        private string _outputRelativeOrFullPath;

        private readonly HashSet<string> _imports = new HashSet<string>(StringComparers.Paths);
        private readonly HashSet<string> _itemTypes = new HashSet<string>(StringComparers.Paths);
        private readonly Dictionary<string, HashSet<(string Path, string Link, CopyToOutputDirectoryType CopyType)>> _items = new Dictionary<string, HashSet<(string, string, CopyToOutputDirectoryType)>>();
        private readonly HashSet<string> _customInputs = new HashSet<string>(StringComparers.Paths);
        private readonly HashSet<string> _customOutputs = new HashSet<string>(StringComparers.Paths);
        private readonly HashSet<string> _builtOutputs = new HashSet<string>(StringComparers.Paths);
        private readonly Dictionary<string, string> _copiedOutputFiles = new Dictionary<string, string>();
        private readonly HashSet<string> _analyzerReferences = new HashSet<string>(StringComparers.Paths);
        private readonly HashSet<string> _compilationReferences = new HashSet<string>(StringComparers.Paths);
        private readonly HashSet<string> _copyReferenceInputs = new HashSet<string>(StringComparers.Paths);

        [ImportingConstructor]
        public BuildUpToDateCheck(
            IProjectSystemOptions projectSystemOptions,
            ConfiguredProject configuredProject,
            [Import(ExportContractNames.Scopes.ConfiguredProject)] IProjectAsynchronousTasksService tasksService,
            IProjectItemSchemaService projectItemSchemaService,
            ITelemetryService telemetryService)
        {
            _projectSystemOptions = projectSystemOptions;
            _configuredProject = configuredProject;
            _tasksService = tasksService;
            _projectItemSchemaService = projectItemSchemaService;
            _telemetryService = telemetryService;
        }

        /// <summary>
        /// Called on project load.
        /// </summary>
        [ConfiguredProjectAutoLoad]
        [AppliesTo(ProjectCapability.CSharpOrVisualBasicOrFSharp + "+ !" + ProjectCapabilities.SharedAssetsProject)]
        internal void Load()
        {
            EnsureInitialized();
        }

        protected override void Initialize()
        {
            _link = ProjectDataSources.SyncLinkTo(
                _configuredProject.Services.ProjectSubscription.JointRuleSource.SourceBlock.SyncLinkOptions(new StandardRuleDataflowLinkOptions { RuleNames = ProjectPropertiesSchemas }),
                _configuredProject.Services.ProjectSubscription.ImportTreeSource.SourceBlock.SyncLinkOptions(),
                _configuredProject.Services.ProjectSubscription.SourceItemsRuleSource.SourceBlock.SyncLinkOptions(),
<<<<<<< HEAD
                _configuredProject.Services.OutputGroups.SourceBlock.SyncLinkOptions(new OutputGroupDataflowLinkOptions {OutputGroupNames = KnownOutputGroups}),
=======
>>>>>>> 8d36a291
                _projectItemSchemaService.SourceBlock.SyncLinkOptions(),
                target: new ActionBlock<IProjectVersionedValue<Tuple<IProjectSubscriptionUpdate, IProjectImportTreeSnapshot, IProjectSubscriptionUpdate, IProjectItemSchema>>>(e => OnChanged(e)),
                linkOptions: new DataflowLinkOptions { PropagateCompletion = true });
        }

        private void OnProjectChanged(IProjectSubscriptionUpdate e)
        {
            _isDisabled = e.CurrentState.IsPropertyTrue(ConfigurationGeneral.SchemaName, ConfigurationGeneral.DisableFastUpToDateCheckProperty, defaultValue: false);

            _msBuildProjectFullPath = e.CurrentState.GetPropertyOrDefault(ConfigurationGeneral.SchemaName, ConfigurationGeneral.MSBuildProjectFullPathProperty, _msBuildProjectFullPath);
            _msBuildProjectDirectory = e.CurrentState.GetPropertyOrDefault(ConfigurationGeneral.SchemaName, ConfigurationGeneral.MSBuildProjectDirectoryProperty, _msBuildProjectDirectory);
            _outputRelativeOrFullPath = e.CurrentState.GetPropertyOrDefault(ConfigurationGeneral.SchemaName, ConfigurationGeneral.OutputPathProperty, _outputRelativeOrFullPath);

            if (e.ProjectChanges.TryGetValue(ResolvedAnalyzerReference.SchemaName, out var changes) &&
                changes.Difference.AnyChanges)
            {
                _analyzerReferences.Clear();
                _analyzerReferences.AddRange(changes.After.Items.Select(item => item.Value[ResolvedAnalyzerReference.ResolvedPathProperty]));
            }

            if (e.ProjectChanges.TryGetValue(ResolvedCompilationReference.SchemaName, out changes) &&
                changes.Difference.AnyChanges)
            {
                _compilationReferences.Clear();
                _copyReferenceInputs.Clear();

                foreach (var item in changes.After.Items)
                {
                    _compilationReferences.Add(item.Value[ResolvedCompilationReference.ResolvedPathProperty]);
                    if (!string.IsNullOrWhiteSpace(item.Value[CopyUpToDateMarker.SchemaName]))
                    {
                        _copyReferenceInputs.Add(item.Value[CopyUpToDateMarker.SchemaName]);
                    }
                    if (!string.IsNullOrWhiteSpace(item.Value[ResolvedCompilationReference.OriginalPathProperty]))
                    {
                        _copyReferenceInputs.Add(item.Value[ResolvedCompilationReference.OriginalPathProperty]);
                    }
                }
            }

            if (e.ProjectChanges.TryGetValue(UpToDateCheckInput.SchemaName, out var inputs) &&
                inputs.Difference.AnyChanges)
            {
                _customInputs.Clear();
                _customInputs.AddRange(inputs.After.Items.Select(item => item.Value[UpToDateCheckInput.FullPathProperty]));
            }

            if (e.ProjectChanges.TryGetValue(UpToDateCheckOutput.SchemaName, out var outputs) &&
                outputs.Difference.AnyChanges)
            {
                _customOutputs.Clear();
                _customOutputs.AddRange(outputs.After.Items.Select(item => item.Value[UpToDateCheckOutput.FullPathProperty]));
            }

            if (e.ProjectChanges.TryGetValue(UpToDateCheckBuilt.SchemaName, out var built) &&
                built.Difference.AnyChanges)
            {
                _builtOutputs.Clear();

                foreach (var item in built.After.Items)
                {
                    var destination = item.Value[UpToDateCheckBuilt.IdentityProperty];

                    if (item.Value.TryGetValue(UpToDateCheckBuilt.OriginalProperty, out var source) &&
                        !string.IsNullOrEmpty(source))
                    {
                        _copiedOutputFiles[destination] = source;
                    }
                    else
                    {
                        _builtOutputs.Add(destination);
                    }
                }
            }

            if (e.ProjectChanges.TryGetValue(CopyUpToDateMarker.SchemaName, out var upToDateMarkers) &&
                upToDateMarkers.Difference.AnyChanges)
            {
                _markerFile = upToDateMarkers.After.Items.Count == 1 ? upToDateMarkers.After.Items.Single().Value[CopyUpToDateMarker.FullPathProperty] : null;
            }
        }

        private void OnProjectImportsChanged(IProjectImportTreeSnapshot e)
        {
            void AddImports(IReadOnlyList<IProjectImportSnapshot> value)
            {
                foreach (var import in value)
                {
                    _imports.Add(import.ProjectPath);
                    AddImports(import.Imports);
                }
            }

            _imports.Clear();
            AddImports(e.Value);
        }

        private static string GetLink(IImmutableDictionary<string, string> itemMetadata) =>
            itemMetadata.TryGetValue(Link, out var link) ? link : null;

        private static CopyToOutputDirectoryType GetCopyType(IImmutableDictionary<string, string> itemMetadata)
        {
            if (itemMetadata.TryGetValue(CopyToOutputDirectory, out var value))
            {
                if (string.Equals(value, Always, StringComparison.OrdinalIgnoreCase))
                {
                    return CopyToOutputDirectoryType.CopyAlways;
                }

                if (string.Equals(value, PreserveNewest, StringComparison.OrdinalIgnoreCase))
                {
                    return CopyToOutputDirectoryType.CopyIfNewer;
                }
            }

            return CopyToOutputDirectoryType.CopyNever;
        }

        private void OnSourceItemChanged(IProjectSubscriptionUpdate e, IProjectItemSchema projectItemSchema)
        {
            var itemTypes = projectItemSchema.GetKnownItemTypes().Where(itemType => projectItemSchema.GetItemType(itemType).UpToDateCheckInput).ToArray();
            var itemTypesChanged = !_itemTypes.SetEquals(itemTypes);

            if (itemTypesChanged)
            {
                _itemTypes.Clear();
                _itemTypes.AddRange(itemTypes);
                _items.Clear();
            }

            foreach (var itemType in e.ProjectChanges.Where(changes => (itemTypesChanged || changes.Value.Difference.AnyChanges) && _itemTypes.Contains(changes.Key)))
            {
                var items = itemType.Value.After.Items.Select(item => (item.Value[FullPath], GetLink(item.Value), GetCopyType(item.Value)));
                _items[itemType.Key] = new HashSet<(string, string, CopyToOutputDirectoryType)>(items, UpToDateCheckItemComparer.Instance);
                _itemsChangedSinceLastCheck = true;
            }

            if (e.ProjectChanges.TryGetValue(UpToDateCheckOutput.SchemaName, out var outputs) &&
                outputs.Difference.AnyChanges)
            {
                _customOutputs.Clear();
                _customOutputs.AddRange(outputs.After.Items.Select(item => item.Value[UpToDateCheckOutput.FullPathProperty]));
            }
        }

        private void OnChanged(IProjectVersionedValue<Tuple<IProjectSubscriptionUpdate, IProjectImportTreeSnapshot, IProjectSubscriptionUpdate, IProjectItemSchema>> e)
        {
            OnProjectChanged(e.Value.Item1);
            OnProjectImportsChanged(e.Value.Item2);
            OnSourceItemChanged(e.Value.Item3, e.Value.Item4);
            _lastVersionSeen = e.DataSourceVersions[ProjectDataSources.ConfiguredProjectVersion];
        }

        protected override void Dispose(bool disposing)
        {
            _link?.Dispose();
        }

        private static DateTime? GetTimestamp(string path, IDictionary<string, DateTime> timestampCache)
        {
            if (!timestampCache.TryGetValue(path, out var time))
            {
                var info = new FileInfo(path);
                if (!info.Exists)
                {
                    return null;
                }
                time = info.LastWriteTimeUtc;
                timestampCache[path] = time;
            }

            return time;
        }

        private static void AddInput(BuildUpToDateCheckLogger logger, HashSet<string> inputs, string path)
        {
            logger.Verbose("    '{0}'", path);
            inputs.Add(path);
        }

        private static void AddInputs(BuildUpToDateCheckLogger logger, HashSet<string> inputs, IEnumerable<string> paths, string description)
        {
            var first = true;

            foreach (var path in paths)
            {
                if (first)
                {
                    logger.Verbose("Adding {0} inputs:", description);
                    first = false;
                }
                AddInput(logger, inputs, path);
            }
        }

        private static void AddOutput(BuildUpToDateCheckLogger logger, HashSet<string> outputs, string path)
        {
            logger.Verbose("    '{0}'", path);
            outputs.Add(path);
        }

        private static void AddOutputs(BuildUpToDateCheckLogger logger, HashSet<string> outputs, IEnumerable<string> paths, string description)
        {
            var first = true;

            foreach (var path in paths)
            {
                if (first)
                {
                    logger.Verbose("Adding {0} outputs:", description);
                    first = false;
                }
                AddOutput(logger, outputs, path);
            }
        }

        private bool Fail(BuildUpToDateCheckLogger logger, string message, string reason)
        {
            logger.Info(message);
            _telemetryService.PostProperty($"{TelemetryEventName}/Fail", "Reason", reason);
            return false;
        }

        private bool CheckGlobalConditions(BuildAction buildAction, BuildUpToDateCheckLogger logger)
        {
            if (buildAction != BuildAction.Build)
            {
                return false;
            }

            var itemsChangedSinceLastCheck = _itemsChangedSinceLastCheck;
            _itemsChangedSinceLastCheck = false;

            if (!_tasksService.IsTaskQueueEmpty(ProjectCriticalOperation.Build))
            {
                return Fail(logger, "Critical build tasks are running, skipping check.", "CriticalTasks");
            }

            if (_lastVersionSeen == null || _configuredProject.ProjectVersion.CompareTo(_lastVersionSeen) > 0)
            {
                return Fail(logger, "Project information is older than current project version, skipping check.", "ProjectInfoOutOfDate");
            }

            if (itemsChangedSinceLastCheck)
            {
                return Fail(logger, "The list of source items has changed since the last build.", "ItemInfoOutOfDate");
            }

            if (_isDisabled)
            {
                return Fail(logger, "The 'DisableFastUpToDateCheckProperty' property is true, skipping check.", "Disabled");
            }

            var copyAlwaysItem = _items.SelectMany(kvp => kvp.Value).FirstOrDefault(item => item.CopyType == CopyToOutputDirectoryType.CopyAlways);
            if (copyAlwaysItem.Path != null)
            {
                logger.Info("Item '{0}' has CopyToOutputDirectory set to 'Always', skipping check.", copyAlwaysItem.Path);
            }

            return true;
        }

        private IEnumerable<string> CollectInputs(BuildUpToDateCheckLogger logger)
        {
            var inputs = new HashSet<string>(StringComparers.Paths);

            logger.Verbose("Adding project file inputs:");
            AddInput(logger, inputs, _msBuildProjectFullPath);

            AddInputs(logger, inputs, _imports, "import");

            foreach (var pair in _items.Where(kvp => !NonCompilationItemTypes.Contains(kvp.Key)))
            {
                AddInputs(logger, inputs, pair.Value.Select(item => item.Path), pair.Key);
            }

            AddInputs(logger, inputs, _analyzerReferences, ResolvedAnalyzerReference.SchemaName);
            AddInputs(logger, inputs, _compilationReferences, ResolvedCompilationReference.SchemaName);
            AddInputs(logger, inputs, _customInputs, UpToDateCheckInput.SchemaName);

            return inputs;
        }

        private IEnumerable<string> CollectOutputs(BuildUpToDateCheckLogger logger)
        {
            var outputs = new HashSet<string>(StringComparers.Paths);

            AddOutputs(logger, outputs, _customOutputs, UpToDateCheckOutput.SchemaName);
            AddOutputs(logger, outputs, _builtOutputs.Select(_configuredProject.UnconfiguredProject.MakeRooted), UpToDateCheckBuilt.SchemaName);

            return outputs;
        }

        private static (DateTime? time, string path) GetLatestInput(IEnumerable<string> inputs, IDictionary<string, DateTime> timestampCache, bool ignoreMissing = false)
        {
            DateTime? latest = DateTime.MinValue;
            string latestPath = null;

            foreach (var input in inputs)
            {
                var time = GetTimestamp(input, timestampCache);
                if (latest != null && (time == null && !ignoreMissing || time > latest))
                {
                    latest = time;
                    latestPath = input;
                }
            }

            return (latest, latestPath);
        }

        private static (DateTime? time, string path) GetEarliestOutput(IEnumerable<string> outputs, IDictionary<string, DateTime> timestampCache)
        { 
            DateTime? earliest = DateTime.MaxValue;
            string earliestPath = null;

            foreach (var output in outputs)
            {
                var time = GetTimestamp(output, timestampCache);
                if (earliest != null && (time == null || time < earliest))
                {
                    earliest = time;
                    earliestPath = output;
                }
            }

            return (earliest, earliestPath);
        }

        // Reference assembly copy markers are strange. The property is always going to be present on 
        // references to SDK-based projects, regardless of whether or not those referenced projects 
        // will actually produce a marker. And an item always will be present in an SDK-based project, 
        // regardless of whether or not the project produces a marker. So, basically, we only check 
        // here if the project actually produced a marker and we only check it against references that
        // actually produced a marker.
        private bool CheckMarkers(BuildUpToDateCheckLogger logger, IDictionary<string, DateTime> timestampCache)
        {
            if (string.IsNullOrWhiteSpace(_markerFile) || !_copyReferenceInputs.Any())
            {
                return true;
            }

            logger.Verbose("Adding input reference copy markers:");

            foreach (var referenceMarkerFile in _copyReferenceInputs)
            {
                logger.Verbose("    '{0}'", referenceMarkerFile);
            }

            logger.Verbose("Adding output reference copy marker:");
            logger.Verbose("    '{0}'", _markerFile);

            (DateTime? inputMarkerTime, string inputMarkerPath) = GetLatestInput(_copyReferenceInputs, timestampCache, true);
            var outputMarkerTime = GetTimestamp(_markerFile, timestampCache);

            if (inputMarkerPath != null)
            {
                logger.Info("Latest write timestamp on input marker is {0} on '{1}'.", inputMarkerTime.Value, inputMarkerPath);
            }
            else
            {
                logger.Info("No input markers exist, skipping marker check.");
            }

            if (outputMarkerTime != null)
            {
                logger.Info("Write timestamp on output marker is {0} on '{1}'.", outputMarkerTime, _markerFile);
            }
            else
            {
                logger.Info("Output marker '{0}' does not exist, skipping marker check.", _markerFile);
            }

            return inputMarkerPath == null || outputMarkerTime == null || outputMarkerTime > inputMarkerTime;
        }

        private bool CheckCopiedOutputFiles(BuildUpToDateCheckLogger logger, IDictionary<string, DateTime> timestampCache)
        {
            foreach (var kvp in _copiedOutputFiles)
            {
                var source = _configuredProject.UnconfiguredProject.MakeRooted(kvp.Value);
                var destination = _configuredProject.UnconfiguredProject.MakeRooted(kvp.Key);

                logger.Info("Checking build output file '{0}':", source);

                var itemTime = GetTimestamp(source, timestampCache);

                if (itemTime != null)
                {
                    logger.Info("    Write {0}: '{1}'.", itemTime, source);
                }
                else
                {
                    logger.Info("    '{0}' does not exist.", source);
                    return false;
                }

                var outputItemTime = GetTimestamp(destination, timestampCache);

                if (outputItemTime != null)
                {
                    logger.Info("    Output file write {0}: '{1}'.", outputItemTime, destination);
                }
                else
                {
                    logger.Info("    Output file '{0}' does not exist.", destination);
                    return false;
                }

                if (outputItemTime < itemTime)
                {
                    return false;
                }
            }

            return true;
        }

        private bool CheckCopyToOutputDirectoryFiles(BuildUpToDateCheckLogger logger, IDictionary<string, DateTime> timestampCache)
        {
            var items = _items.SelectMany(kvp => kvp.Value).Where(item => item.CopyType == CopyToOutputDirectoryType.CopyIfNewer);

            string outputFullPath = Path.Combine(_msBuildProjectDirectory, _outputRelativeOrFullPath);

            foreach (var item in items)
            {
                var filename = string.IsNullOrEmpty(item.Link) ? item.Path : item.Link;

                if (string.IsNullOrEmpty(filename))
                {
                    continue;
                }

                filename = _configuredProject.UnconfiguredProject.MakeRelative(filename);

                logger.Info("Checking PreserveNewest file '{0}':", item.Path);

                var itemTime = GetTimestamp(item.Path, timestampCache);

                if (itemTime != null)
                {
                    logger.Info("    Write {0}: '{1}'.", itemTime, item.Path);
                }
                else
                {
                    logger.Info("    '{0}' does not exist.", item.Path);
                    return false;
                }
                
                var outputItem = Path.Combine(outputFullPath, filename);
                var outputItemTime = GetTimestamp(outputItem, timestampCache);

                if (outputItemTime != null)
                {
                    logger.Info("    Output file write {0}: '{1}'.", outputItemTime, outputItem);
                }
                else
                {
                    logger.Info("    Output file '{0}' does not exist.", outputItem);
                    return false;
                }

                if (outputItemTime < itemTime)
                {
                    return false;
                }
            }

            return true;
        }

        public async Task<bool> IsUpToDateAsync(BuildAction buildAction, TextWriter logWriter, CancellationToken cancellationToken = default(CancellationToken))
        {
            cancellationToken.ThrowIfCancellationRequested();

            EnsureInitialized();

            var requestedLogLevel = await _projectSystemOptions.GetFastUpToDateLoggingLevelAsync().ConfigureAwait(false);
            var logger = new BuildUpToDateCheckLogger(logWriter, requestedLogLevel, _configuredProject.UnconfiguredProject.FullPath);

            if (!CheckGlobalConditions(buildAction, logger))
            {
                return false;
            }

            var timestampCache = new Dictionary<string, DateTime>(StringComparer.OrdinalIgnoreCase);
            (DateTime? inputTime, string inputPath) = GetLatestInput(CollectInputs(logger), timestampCache);
            (DateTime? outputTime, string outputPath) = GetEarliestOutput(CollectOutputs(logger), timestampCache);
            
            if (inputTime != null)
            {
                logger.Info("Latest write timestamp on input is {0} on '{1}'.", inputTime.Value, inputPath);
            }
            else
            {
                logger.Info("Input '{0}' does not exist.", inputPath);
            }

            if (outputTime != null)
            {
                logger.Info("Earliest write timestamp on output is {0} on '{1}'.", outputTime.Value, outputPath);
            }
            else
            {
                logger.Info("Output '{0}' does not exist.", outputPath);
            }

            // We are up to date if the earliest output write happened after the latest input write
            var markersUpToDate = CheckMarkers(logger, timestampCache);
            var outputsUpToDate = inputTime != null && outputTime != null && outputTime > inputTime;
            var copyToOutputDirectoryUpToDate = CheckCopyToOutputDirectoryFiles(logger, timestampCache);
            var copiedOutputUpToDate = CheckCopiedOutputFiles(logger, timestampCache);
            var isUpToDate = outputsUpToDate && markersUpToDate && copyToOutputDirectoryUpToDate && copiedOutputUpToDate;

            if (!markersUpToDate)
            {
                _telemetryService.PostProperty($"{TelemetryEventName}/Fail", "Reason", "Marker");
            }
            else if (!outputsUpToDate)
            {
                _telemetryService.PostProperty($"{TelemetryEventName}/Fail", "Reason", "Outputs");
            }
            else if (!copyToOutputDirectoryUpToDate)
            {
                _telemetryService.PostProperty($"{TelemetryEventName}/Fail", "Reason", "CopyToOutputDirectory");
            }
            else if (!copiedOutputUpToDate)
            {
                _telemetryService.PostProperty($"{TelemetryEventName}/Fail", "Reason", "CopyOutput");
            }
            else
            {
                _telemetryService.PostEvent($"{TelemetryEventName}/Success");
            }

            logger.Info("Project is{0} up to date.", !isUpToDate ? " not" : "");

            return isUpToDate;
        }

        public async Task<bool> IsUpToDateCheckEnabledAsync(CancellationToken cancellationToken = default(CancellationToken)) =>
            await _projectSystemOptions.GetIsFastUpToDateCheckEnabledAsync().ConfigureAwait(false);
    }
}<|MERGE_RESOLUTION|>--- conflicted
+++ resolved
@@ -104,10 +104,6 @@
                 _configuredProject.Services.ProjectSubscription.JointRuleSource.SourceBlock.SyncLinkOptions(new StandardRuleDataflowLinkOptions { RuleNames = ProjectPropertiesSchemas }),
                 _configuredProject.Services.ProjectSubscription.ImportTreeSource.SourceBlock.SyncLinkOptions(),
                 _configuredProject.Services.ProjectSubscription.SourceItemsRuleSource.SourceBlock.SyncLinkOptions(),
-<<<<<<< HEAD
-                _configuredProject.Services.OutputGroups.SourceBlock.SyncLinkOptions(new OutputGroupDataflowLinkOptions {OutputGroupNames = KnownOutputGroups}),
-=======
->>>>>>> 8d36a291
                 _projectItemSchemaService.SourceBlock.SyncLinkOptions(),
                 target: new ActionBlock<IProjectVersionedValue<Tuple<IProjectSubscriptionUpdate, IProjectImportTreeSnapshot, IProjectSubscriptionUpdate, IProjectItemSchema>>>(e => OnChanged(e)),
                 linkOptions: new DataflowLinkOptions { PropagateCompletion = true });
