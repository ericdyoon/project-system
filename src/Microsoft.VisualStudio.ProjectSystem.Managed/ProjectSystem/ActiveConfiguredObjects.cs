﻿// Copyright (c) Microsoft.  All Rights Reserved.  Licensed under the Apache License, Version 2.0.  See License.txt in the project root for license information.

using System;
using System.Collections.Generic;
using System.Collections.Immutable;

namespace Microsoft.VisualStudio.ProjectSystem
{
    /// <summary>
    ///     Represents a set of ordered active configured objects, such as <see cref="ConfiguredProject"/> objects or <see cref="ProjectConfiguration"/> 
    ///     objects, and the names of the configuration dimensions that participated in the calculation of the active configured objects.
    /// </summary>
    /// <typeparam name="T">
    ///     The type of the active configured objects, typically <see cref="ProjectConfiguration"/> or <see cref="ConfiguredProject"/>.
    /// </typeparam>
    internal class ActiveConfiguredObjects<T>
    {
        /// <summary>
        ///     Initializes a new instance of <see cref="ActiveConfiguredObjects{T}"/> with the specified objects and configurations 
        ///     dimension names.
        /// </summary>
        /// <param name="objects">
        ///     An <see cref="IReadOnlyList{T}"/> of the active configured objects.
        /// </param>
        /// <param name="dimensionNames">
        ///     An <see cref="IImmutableSet{T}"/> containing the names of the configuration dimensions that participated in 
        ///     the calculation of the active configured objects, or empty if no dimensions participated in the calculation.
        /// </param>
        /// <exception cref="ArgumentNullException">
        ///     <paramref name="objects"/> is <see langword="null"/>.
        ///     <para>
        ///         -or-
        ///     </para>
        ///     <paramref name="dimensionNames"/> is <see langword="null"/>.
        /// </exception>
        /// <exception cref="ArgumentException">
        ///     <paramref name="objects"/> is empty.
        /// </exception>
        public ActiveConfiguredObjects(IReadOnlyList<T> objects, IImmutableSet<string> dimensionNames)
        {
            Requires.NotNull(dimensionNames, nameof(dimensionNames));
            Requires.NotNull(objects, nameof(objects));
            if (objects.Count == 0)
                throw new ArgumentException(null, nameof(objects));

            Objects = objects;
            DimensionNames = dimensionNames;
        }

        /// <summary>
        ///     Gets the active configured objects.
        /// </summary>
        /// <value>
        ///     An <see cref="IReadOnlyList{T}"/> of the active configured objects.
        /// </value>
<<<<<<< HEAD
        /// <remarks>
        ///     The order in the returned <see cref="IReadOnlyList{T}"/> matches the declared ordered within
        ///     the project file.
        /// </remarks>
        public ImmutableArray<T> Objects
=======
        public IReadOnlyList<T> Objects
>>>>>>> fe63c19e
        {
            get;
        }

        /// <summary>
        ///     Gets the names of the configuration dimensions that participated in the calculation of the active configured objects.
        /// </summary>
        /// <value>
        ///     An <see cref="IImmutableSet{T}"/> containing the names of the configuration dimensions that participated in the
        ///     calculation of the active configured objects, or empty if no dimensions participated in the calculation.
        /// </value>
        public IImmutableSet<string> DimensionNames
        {
            get;
        }
    }
}<|MERGE_RESOLUTION|>--- conflicted
+++ resolved
@@ -53,15 +53,11 @@
         /// <value>
         ///     An <see cref="IReadOnlyList{T}"/> of the active configured objects.
         /// </value>
-<<<<<<< HEAD
         /// <remarks>
         ///     The order in the returned <see cref="IReadOnlyList{T}"/> matches the declared ordered within
         ///     the project file.
         /// </remarks>
-        public ImmutableArray<T> Objects
-=======
         public IReadOnlyList<T> Objects
->>>>>>> fe63c19e
         {
             get;
         }
