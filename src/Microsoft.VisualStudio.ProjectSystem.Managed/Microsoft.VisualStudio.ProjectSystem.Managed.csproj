--- conflicted
+++ resolved
@@ -167,18 +167,15 @@
     <Compile Include="ProjectSystem\Utilities\SimpleFileWatcher.cs" />
     <Compile Include="ProjectSystem\Utilities\StringExtensions.cs" />
     <Compile Include="ProjectSystem\Utilities\TaskDelayScheduler.cs" />
-<<<<<<< HEAD
+    <Compile Include="ProjectSystem\Utilities\ProjectErrorUtilities.cs" />
+    <Compile Include="ProjectSystem\Utilities\ResourceUtilities.cs" />
+    <Compile Include="ProjectSystem\Utilities\TraceUtilities.cs" />
     <Compile Include="ProjectSystem\Utilities\TaskExtensions.cs" />
     <Compile Include="Resources.Designer.cs">
       <AutoGen>True</AutoGen>
       <DesignTime>True</DesignTime>
       <DependentUpon>Resources.resx</DependentUpon>
     </Compile>
-=======
-    <Compile Include="ProjectSystem\Utilities\ProjectErrorUtilities.cs" />
-    <Compile Include="ProjectSystem\Utilities\ResourceUtilities.cs" />
-    <Compile Include="ProjectSystem\Utilities\TraceUtilities.cs" />
->>>>>>> 51a745e7
     <Compile Include="StringComparers.cs" />
     <Compile Include="Threading\Tasks\TaskResult.cs" />
   </ItemGroup>
@@ -272,28 +269,29 @@
     <None Include="project.json" />
   </ItemGroup>
   <ItemGroup>
-<<<<<<< HEAD
+    <XamlPropertyRule Include="ProjectSystem\Rules\AnalyzerReference.xaml">
+      <Generator>MSBuild:GenerateRuleSourceFromXaml</Generator>
+      <SubType>Designer</SubType>
+    </XamlPropertyRule>
+  </ItemGroup>
+  <ItemGroup>
+    <XamlPropertyRule Include="ProjectSystem\Rules\ResolvedAnalyzerReference.xaml">
+      <Generator>MSBuild:GenerateRuleSourceFromXaml</Generator>
+      <SubType>Designer</SubType>
+    </XamlPropertyRule>
+    <XamlPropertyRule Include="ProjectSystem\Rules\ProjectDebugger.xaml">
+      <Generator>MSBuild:GenerateRuleSourceFromXaml</Generator>
+      <SubType>Designer</SubType>
+    </XamlPropertyRule>
+  </ItemGroup>
+  <ItemGroup>
     <EmbeddedResource Include="Resources.resx">
       <Generator>ResXFileCodeGenerator</Generator>
       <LastGenOutput>Resources.Designer.cs</LastGenOutput>
       <SubType>Designer</SubType>
     </EmbeddedResource>
   </ItemGroup>
-  <ItemGroup>
-    <XamlPropertyRule Include="ProjectSystem\Rules\ProjectDebugger.xaml">
-=======
-    <XamlPropertyRule Include="ProjectSystem\Rules\AnalyzerReference.xaml">
-      <Generator>MSBuild:GenerateRuleSourceFromXaml</Generator>
-      <SubType>Designer</SubType>
-    </XamlPropertyRule>
-  </ItemGroup>
-  <ItemGroup>
-    <XamlPropertyRule Include="ProjectSystem\Rules\ResolvedAnalyzerReference.xaml">
->>>>>>> 51a745e7
-      <Generator>MSBuild:GenerateRuleSourceFromXaml</Generator>
-      <SubType>Designer</SubType>
-    </XamlPropertyRule>
-  </ItemGroup>
+  
   <Import Project="..\..\build\Targets\VSL.Imports.targets" />
   <ItemDefinitionGroup>
     <!-- By default, all XAML rules get generated into the same namespace -->
